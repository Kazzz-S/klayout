--- conflicted
+++ resolved
@@ -273,12 +273,6 @@
                         quote_path("-I" + os.path.join(bits, "curl", "include"))]
             else:
                 return []
-<<<<<<< HEAD
-        # elif platform.system() == "Darwin":
-        #    return []
-        # https://github.com/KLayout/klayout/issues/1040#issuecomment-1078474759
-=======
->>>>>>> 363f777f
         else:
             return ["-Wno-strict-aliasing",  # Avoids many "type-punned pointer" warnings
                     "-std=c++11",  # because we use unordered_map/unordered_set
