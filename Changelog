--- conflicted
+++ resolved
@@ -1,8 +1,4 @@
 
-<<<<<<< HEAD
-0.27.6          (2021-xx-xx):
-TODO
-=======
 0.27.6          (2021-12-18):
 * Bugfix: %GITHUB%/issues/942 Technology file routing suffix string typo
 * Bugfix: %GITHUB%/issues/946 Python: __file__ returns quoted path string
@@ -10,7 +6,6 @@
   This will fix a potential vulnerability which allows someone to sneak 
   in expression code through malicious configuration, technology or layer properties
   files.
->>>>>>> 219fbceb
 
 0.27.5          (2021-11-14):
 * Enhancements: Better support for execution (also cross-interpreter) of macro code from scripts
