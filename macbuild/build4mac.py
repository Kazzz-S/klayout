#!/usr/bin/env python3
# -*- coding: utf-8 -*-

#===============================================================================
# File: "macbuild/build4mac.py"
#
#  The top Python script for building KLayout (http://www.klayout.de/index.php)
#  version 0.29.0 or later on different Apple Mac OSX platforms.
#===============================================================================
import sys
import os
import re
import codecs
import shutil
import glob
import platform
import optparse
import subprocess
import pprint

#-------------------------------------------------------------------------------
## To import global dictionaries of different modules and utility functions
#-------------------------------------------------------------------------------
mydir = os.path.dirname(os.path.abspath(__file__))
sys.path.append( mydir + "/macbuild" )
from build4mac_env  import *
from build4mac_util import *

#-------------------------------------------------------------------------------
## To generate the OS-wise usage strings and the default module set
#
# @param[in] platform   platform name
#
# @return (usage, moduleset)-tuple
#-------------------------------------------------------------------------------
def GenerateUsage(platform):
    if platform.upper() in [ "SONOMA", "VENTURA", "MONTEREY" ]: # with Xcode [13.1 .. ]
        myQt56    = "qt5macports"
        myRuby    = "sys"
        myPython  = "sys"
        moduleset = ('Qt5MacPorts', 'Sys', 'Sys')
    else: # too obsolete
        raise Exception( "! Too obsolete platform <%s>" % platform )

    usage  = "\n"
    usage += "---------------------------------------------------------------------------------------------------------\n"
    usage += "<< Usage of 'build4mac.py' >>\n"
    usage += "       for building KLayout 0.29.0 or later on different Apple macOS platforms.\n"
    usage += "\n"
    usage += "$ [python] ./build4mac.py\n"
    usage += "   option & argument    : descriptions (refer to 'macbuild/build4mac_env.py' for details)| default value\n"
    usage += "   --------------------------------------------------------------------------------------+---------------\n"
    usage += "   [-q|--qt <type>]     : case-insensitive type=['Qt5MacPorts', 'Qt5Brew', 'Qt5Ana3',    | %s\n" % myQt56
    usage += "                        :                        'Qt6MacPorts', 'Qt6Brew']               |\n"
    usage += "                        :   Qt5MacPorts: use Qt5 from MacPorts                           |\n"
    usage += "                        :       Qt5Brew: use Qt5 from Homebrew                           |\n"
    usage += "                        :       Qt5Ana3: use Qt5 from Anaconda3                          |\n"
    usage += "                        :   Qt6MacPorts: use Qt6 from MacPorts (*)                       |\n"
    usage += "                        :       Qt6Brew: use Qt6 from Homebrew (*)                       |\n"
    usage += "                        :                        (*) migration to Qt6 is ongoing         |\n"
    usage += "   [-r|--ruby <type>]   : case-insensitive type=['nil', 'Sys', 'MP33', 'HB33', 'Ana3']   | %s\n" % myRuby
    usage += "                        :    nil: don't bind Ruby                                        |\n"
    usage += "                        :    Sys: use [Sonoma|Ventura|Monterey]-bundled Ruby 2.6         |\n"
    usage += "                        :   MP33: use Ruby 3.3 from MacPorts                             |\n"
    usage += "                        :   HB33: use Ruby 3.3 from Homebrew                             |\n"
    usage += "                        :   Ana3: use Ruby 3.2 from Anaconda3                            |\n"
    usage += "   [-p|--python <type>] : case-insensitive type=['nil', 'Sys', 'MP311', 'HB311', 'Ana3', | %s\n" % myPython
    usage += "                        :                        'MP39', 'HB39', 'HBAuto']               |\n"
    usage += "                        :    nil: don't bind Python                                      |\n"
    usage += "                        :    Sys: use [Sonoma|Ventura|Monterey]-bundled Python 3.9       |\n"
    usage += "                        :  MP311: use Python 3.11 from MacPorts                          |\n"
    usage += "                        :  HB311: use Python 3.11 from Homebrew                          |\n"
    usage += "                        :   Ana3: use Python 3.11 from Anaconda3                         |\n"
    usage += "                        :   MP39: use Python 3.9 from MacPorts (+)                       |\n"
    usage += "                        :   HB39: use Python 3.9 from Homebrew (+)                       |\n"
    usage += "                        :                    (+) for the backward compatibility tests    |\n"
    usage += "                        : HBAuto: use the latest Python 3.x auto-detected from Homebrew  |\n"
    usage += "   [-P|--buildPymod]    : build and deploy Pymod (*.whl) for LW-*.dmg                    | disabled\n"
    usage += "   [-n|--noqtbinding]   : don't create Qt bindings for ruby scripts                      | disabled\n"
    usage += "   [-u|--noqtuitools]   : don't include uitools in Qt binding                            | disabled\n"
    usage += "   [-g|--nolibgit2]     : don't include libgit2 for Git package support                  | disabled\n"
    usage += "   [-m|--make <option>] : option passed to 'make'                                        | '--jobs=4'\n"
    usage += "   [-d|--debug]         : enable debug mode build                                        | disabled\n"
    usage += "   [-c|--checkcom]      : check command-line and exit without building                   | disabled\n"
    usage += "   [-y|--deploy]        : deploy executables and dylibs, including Qt's Frameworks       | disabled\n"
    usage += "   [-Y|--DEPLOY]        : deploy executables and dylibs for those who built KLayout      | disabled\n"
    usage += "                        : from the source code and use the tools in the same machine     |\n"
    usage += "                        : ! After confirmation of the successful build of 'klayout.app', |\n"
    usage += "                        :   rerun this script with BOTH:                                 |\n"
    usage += "                        :     1) the same options used for building AND                  |\n"
    usage += "                        :     2) <-y|--deploy> OR <-Y|--DEPLOY>                          |\n"
    usage += "                        :   optionally with [-v|--verbose <0-3>]                         |\n"
    usage += "   [-v|--verbose <0-3>] : verbose level of `macdeployqt' (effective with -y only)        | 1\n"
    usage += "                        : 0 = no output, 1 = error/warning (default),                    |\n"
    usage += "                        : 2 = normal,    3 = debug                                       |\n"
    usage += "   [-?|--?]             : print this usage and exit; in zsh, quote like '-?' or '--?'    | disabled\n"
    usage += "-----------------------------------------------------------------------------------------+---------------\n"
    return (usage, moduleset)

#-------------------------------------------------------------------------------
## To get the default configurations
#
# @return a dictionary containing the default configurations for the macOS build
#-------------------------------------------------------------------------------
def Get_Default_Config():
    ProjectDir = os.getcwd()
    BuildBash  = "./build.sh"
    (System, Node, Release, MacVersion, Machine, Processor) = platform.uname()

    if not System == "Darwin":
        print("")
        print( "!!! Sorry. Your system <%s> looks like non-Mac" % System, file=sys.stderr )
        sys.exit(1)

    release = int( Release.split(".")[0] ) # take the first of ['21', '0', '0']
    #----------------------------------------------------------------------------
    # Dropped [ElCapitan - BigSur] (2023-10-24).
    # See 415b5aa2efca04928f1148a69e77efd5d76f8c1d for the previous states.
    #----------------------------------------------------------------------------
    if   release == 23:
        Platform = "Sonoma"
    elif release == 22:
        Platform = "Ventura"
    elif release == 21:
        Platform = "Monterey"
    else:
        Platform = ""
        print("")
        print( "!!! Sorry. Unsupported major OS release <%d>" % release, file=sys.stderr )
        print( GenerateUsage("")[0] )
        sys.exit(1)

    if not Machine == "x86_64":
        if Machine == "arm64" and Platform in ["Sonoma", "Ventura", "Monterey"]: # with an Apple Silicon Chip
            print("")
            print( "### Your Mac equips an Apple Silicon Chip ###" )
            print( "    Setting QMAKE_APPLE_DEVICE_ARCHS=arm64\n")
            os.environ['QMAKE_APPLE_DEVICE_ARCHS'] = 'arm64'
        else:
            print("")
            print( "!!! Sorry. Only x86_64/arm64 architecture machine is supported but found <%s>" % Machine, file=sys.stderr )
            print( GenerateUsage("")[0] )
            sys.exit(1)

    # Set the OS-wise usage and module set
    Usage, ModuleSet = GenerateUsage(Platform)

    # developer's debug level list for this tool
    ToolDebug = list()

    # Set the default modules
    if   Platform == "Sonoma":
        ModuleQt     = "Qt5MacPorts"
        ModuleRuby   = "Sys"
        ModulePython = "Sys"
    elif Platform == "Ventura":
        ModuleQt     = "Qt5MacPorts"
        ModuleRuby   = "Sys"
        ModulePython = "Sys"
    elif Platform == "Monterey":
        ModuleQt     = "Qt5MacPorts"
        ModuleRuby   = "Sys"
        ModulePython = "Sys"
    else:
        ModuleQt     = "Qt5MacPorts"
        ModuleRuby   = "nil"
        ModulePython = "nil"

    BuildPymodWhl = False
    NonOSStdLang  = False
    NoQtBindings  = False
    NoQtUiTools   = False
    NoLibGit2     = False
    MakeOptions   = "--jobs=4"
    DebugMode     = False
    CheckComOnly  = False
    DeploymentF   = False
    DeploymentP   = False
    PackagePrefix = ""
    DeployVerbose = 1
    Version       = GetKLayoutVersionFrom( "./version.sh" )
    HBPythonIs39  = False # because ModulePython == "Python311Brew" by default
    OSPython3FW   = None  # system Python3 frameworks in [ None, MontereyPy3FW, VenturaPy3FW, SonomaPy3FW ]
    EmbedQt       = False
    EmbedPython3  = False

    config = dict()
    config['ProjectDir']    = ProjectDir        # project directory where "build.sh" exists
    config['Usage']         = Usage             # string on usage
    config['BuildBash']     = BuildBash         # the main build Bash script
    config['Platform']      = Platform          # platform
    config['ModuleQt']      = ModuleQt          # Qt module to be used
    config['ModuleRuby']    = ModuleRuby        # Ruby module to be used
    config['ModulePython']  = ModulePython      # Python module to be used
    config['BuildPymodWhl'] = BuildPymodWhl     # True to build and deploy "Pymod (*.whl)"
    config['NonOSStdLang']  = NonOSStdLang      # True if non-OS-standard language is chosen
    config['NoQtBindings']  = NoQtBindings      # True if not creating Qt bindings for Ruby scripts
    config['NoQtUiTools']   = NoQtUiTools       # True if not to include QtUiTools in Qt binding
    config['NoLibGit2']     = NoLibGit2         # True if not to include libgit2 for Git package support
    config['MakeOptions']   = MakeOptions       # options passed to `make`
    config['DebugMode']     = DebugMode         # True if debug mode build
    config['CheckComOnly']  = CheckComOnly      # True if only for checking the command line parameters to "build.sh"
    config['DeploymentF']   = DeploymentF       # True if fully (including Qt's Frameworks) deploy the binaries for bundles
    config['DeploymentP']   = DeploymentP       # True if partially deploy the binaries excluding Qt's Frameworks
    config['PackagePrefix'] = PackagePrefix     # the package prefix: 'ST-', 'LW-', 'HW-', or 'EX-'
    config['DeployVerbose'] = DeployVerbose     # -verbose=<0-3> level passed to 'macdeployqt' tool
    config['Version']       = Version           # KLayout's version
    config['ModuleSet']     = ModuleSet         # (Qt, Ruby, Python)-tuple
    config['ToolDebug']     = ToolDebug         # debug level list for this tool
    config['HBPythonIs39']  = HBPythonIs39      # True if the Homebrew Python version <= 3.9
    config['OSPython3FW']   = OSPython3FW       # system Python3 frameworks in [ None, MontereyPy3FW, VenturaPy3FW, SonomaPy3FW ]
    config['EmbedQt']       = EmbedQt           # True if Qt is embedded
    config['EmbedPython3']  = EmbedPython3      # True if Python3 is embedded
    # auxiliary variables on platform
    config['System']        = System            # 6-tuple from platform.uname()
    config['Node']          = Node              # - do -
    config['Release']       = Release           # - do -
    config['MacVersion']    = MacVersion        # - do -
    config['Machine']       = Machine           # - do -
    config['Processor']     = Processor         # - do -
    return config

#------------------------------------------------------------------------------
## To parse the command line parameters
#
# @param[in] config     dictionary containing the default configuration
#
# @return the configuration dictionary updated with the CLI parameters
#------------------------------------------------------------------------------
def Parse_CLI_Args(config):
    #-----------------------------------------------------
    # [1] Retrieve the configuration
    #-----------------------------------------------------
    Usage         = config['Usage']
    Platform      = config['Platform']
    Release       = config['Release']
    Machine       = config['Machine']
    ModuleQt      = config['ModuleQt']
    ModuleRuby    = config['ModuleRuby']
    ModulePython  = config['ModulePython']
    BuildPymodWhl = config['BuildPymodWhl']
    NonOSStdLang  = config['NonOSStdLang']
    NoQtBindings  = config['NoQtBindings']
    NoQtUiTools   = config['NoQtUiTools']
    NoLibGit2     = config['NoLibGit2']
    MakeOptions   = config['MakeOptions']
    DebugMode     = config['DebugMode']
    CheckComOnly  = config['CheckComOnly']
    DeploymentF   = config['DeploymentF']
    DeploymentP   = config['DeploymentP']
    PackagePrefix = config['PackagePrefix']
    DeployVerbose = config['DeployVerbose']
    ModuleSet     = config['ModuleSet']
    ToolDebug     = config['ToolDebug']
    HBPythonIs39  = config['HBPythonIs39']
    OSPython3FW   = config['OSPython3FW']
    EmbedQt       = config['EmbedQt']
    EmbedPython3  = config['EmbedPython3']

    #-----------------------------------------------------
    # [2] Parse the CLI arguments
    #-----------------------------------------------------
    p = optparse.OptionParser(usage=Usage)
    p.add_option( '-q', '--qt',
                    dest='type_qt',
                    help="Qt type=['Qt5MacPorts', 'Qt5Brew', 'Qt5Ana3', 'Qt6MacPorts', 'Qt6Brew']" )

    p.add_option( '-r', '--ruby',
                    dest='type_ruby',
                    help="Ruby type=['nil', 'Sys', 'MP33', 'HB33', 'Ana3']" )

    p.add_option( '-p', '--python',
                    dest='type_python',
                    help="Python type=['nil', 'Sys', 'MP311', 'HB311', 'Ana3', 'MP39', 'HB39', 'HBAuto']" )

    p.add_option( '-P', '--buildPymod',
                    action='store_true',
                    dest='build_pymod_whl',
                    default=False,
                    help="build and deploy Pymod (*.whl) (disabled)" )

    p.add_option( '-n', '--noqtbinding',
                    action='store_true',
                    dest='no_qt_binding',
                    default=False,
                    help="do not create Qt bindings for Ruby scripts" )

    p.add_option( '-u', '--noqtuitools',
                    action='store_true',
                    dest='no_qt_uitools',
                    default=False,
                    help="don't include uitools in Qt binding" )

    p.add_option( '-g', '--nolibgit2',
                    action='store_true',
                    dest='no_libgit2',
                    default=False,
                    help="don't include libgit2 for Git package support" )

    p.add_option( '-m', '--make',
                    dest='make_option',
                    help="options passed to `make`" )

    p.add_option( '-d', '--debug',
                    action='store_true',
                    dest='debug_build',
                    default=False,
                    help="enable debug mode build" )

    p.add_option( '-c', '--checkcom',
                    action='store_true',
                    dest='check_command',
                    default=False,
                    help="check command line and exit without building" )

    p.add_option( '-y', '--deploy',
                    action='store_true',
                    dest='deploy_full',
                    default=False,
                    help="fully deploy built binaries" )

    p.add_option( '-Y', '--DEPLOY',
                    action='store_true',
                    dest='deploy_partial',
                    default=False,
                    help="deploy built binaries when non-OS-standard script language is chosen" )

    p.add_option( '-v', '--verbose',
                    dest='deploy_verbose',
                    help="verbose level of `macdeployqt` tool" )

    p.add_option( '-t', '--tooldebug',
                    action='append',
                    dest='tool_debug',
                    help="developer's debug level list for this tool" ) # not shown in the usage

    p.add_option( '-?', '--??',
                    action='store_true',
                    dest='checkusage',
                    default=False,
                    help='check usage' )

    if Platform.upper() in [ "SONOMA", "VENTURA", "MONTEREY" ]: # with Xcode [13.1 .. ]
        p.set_defaults( type_qt         = "qt5macports",
                        type_ruby       = "sys",
                        type_python     = "sys",
                        build_pymod_whl = False,
                        no_qt_binding   = False,
                        no_qt_uitools   = False,
                        no_libgit2      = False,
                        make_option     = "--jobs=4",
                        debug_build     = False,
                        check_command   = False,
                        deploy_full     = False,
                        deploy_partial  = False,
                        deploy_verbose  = "1",
                        tool_debug      = [],
                        checkusage      = False )
    else:
        raise Exception( "! Too obsolete platform <%s>" % Platform )

    opt, args = p.parse_args()
    if (opt.checkusage):
        print(Usage)
        sys.exit(0)

    # (A) Determine the Qt type
    candidates                = dict()
    candidates['QT5MACPORTS'] = 'Qt5MacPorts'
    candidates['QT5BREW']     = 'Qt5Brew'
    candidates['QT5ANA3']     = 'Qt5Ana3'
    candidates['QT6MACPORTS'] = 'Qt6MacPorts'
    candidates['QT6BREW']     = 'Qt6Brew'
    try:
        ModuleQt = candidates[ opt.type_qt.upper() ]
    except KeyError:
        ModuleQt = ''
        pass
    if ModuleQt == '':
        print("")
        print( "!!! Unknown Qt type <%s>. Case-insensitive candidates: %s" % \
                        (opt.type_qt, list(candidates.keys())), file=sys.stderr )
        print(Usage)
        sys.exit(1)
    elif ModuleQt == "Qt5MacPorts":
        choiceQt56 = 'qt5MP'
    elif ModuleQt == "Qt5Brew":
        choiceQt56 = 'qt5Brew'
    elif ModuleQt == "Qt5Ana3":
        choiceQt56 = 'qt5Ana3'
    elif ModuleQt == "Qt6MacPorts":
        choiceQt56 = 'qt6MP'
    elif ModuleQt == "Qt6Brew":
        choiceQt56 = 'qt6Brew'

    # Check if non-OS-standard (-bundled) script languages (Ruby and Python) are used
    NonOSStdLang = False

    # (B) Determine the Ruby type
    candidates         = dict()
    candidates['NIL']  = 'nil'
    candidates['SYS']  = 'Sys'
    candidates['MP33'] = 'MP33'
    candidates['HB33'] = 'HB33'
    candidates['ANA3'] = 'Ana3'
    try:
        choiceRuby = candidates[ opt.type_ruby.upper() ]
    except KeyError:
        ModuleRuby = ''
        pass
    else:
        ModuleRuby = ''
        if choiceRuby == "nil":
            ModuleRuby = 'nil'
        elif choiceRuby == "Sys":
            if Platform == "Sonoma":
                ModuleRuby = 'RubySonoma'
            elif Platform == "Ventura":
                ModuleRuby = 'RubyVentura'
            elif Platform == "Monterey":
                ModuleRuby = 'RubyMonterey'
        elif choiceRuby == "MP33":
            ModuleRuby   = 'Ruby33MacPorts'
            NonOSStdLang = True
        elif choiceRuby == "HB33":
            ModuleRuby   = 'Ruby33Brew'
            NonOSStdLang = True
        elif choiceRuby == "Ana3":
            ModuleRuby   = 'RubyAnaconda3'
            NonOSStdLang = True
    if ModuleRuby == '':
        print("")
        print( "!!! Unknown Ruby type <%s>. Case-insensitive candidates: %s" % \
                        (opt.type_ruby, list(candidates.keys())), file=sys.stderr )
        print(Usage)
        sys.exit(1)

    # (C) Determine the Python type
    candidates           = dict()
    candidates['NIL']    = 'nil'
    candidates['SYS']    = 'Sys'
    candidates['MP311']  = 'MP311'
    candidates['HB311']  = 'HB311'
    candidates['ANA3']   = 'Ana3'
    candidates['MP39']   = 'MP39'
    candidates['HB39']   = 'HB39'
    candidates['HBAUTO'] = 'HBAuto'
    try:
        choicePython = candidates[ opt.type_python.upper() ]
    except KeyError:
        ModulePython = ''
        pass
    else:
        ModulePython = ''
        if choicePython ==  "nil":
            ModulePython = 'nil'
            HBPythonIs39 = None
            OSPython3FW  = None
        elif choicePython == "Sys":
            if Platform == "Sonoma":
                ModulePython = 'PythonSonoma'
                HBPythonIs39 = None
                OSPython3FW  = SonomaPy3FW
            elif Platform == "Ventura":
                ModulePython = 'PythonVentura'
                HBPythonIs39 = None
                OSPython3FW  = VenturaPy3FW
            elif Platform == "Monterey":
                ModulePython = 'PythonMonterey'
                HBPythonIs39 = None
                OSPython3FW  = MontereyPy3FW
        elif choicePython == "MP311":
            ModulePython = 'Python311MacPorts'
            HBPythonIs39 = None
            OSPython3FW  = None
            NonOSStdLang = True
        elif choicePython == "HB311":
            ModulePython = 'Python311Brew'
            HBPythonIs39 = False
            OSPython3FW  = None
            NonOSStdLang = True
        elif choicePython == "Ana3":
            ModulePython = 'PythonAnaconda3'
            HBPythonIs39 = None
            OSPython3FW  = None
            NonOSStdLang = True
        elif choicePython == "MP39":
            ModulePython = 'Python39MacPorts'
            HBPythonIs39 = None
            OSPython3FW  = None
            NonOSStdLang = True
        elif choicePython == "HB39":
            ModulePython = 'Python39Brew'
            HBPythonIs39 = True
            OSPython3FW  = None
            NonOSStdLang = True
        elif choicePython == "HBAuto":
            ModulePython = 'PythonAutoBrew'
            HBPythonIs39 = (HBPythonAutoVersion == "3.9")
            OSPython3FW  = None
            NonOSStdLang = True
    if ModulePython == '':
        print("")
        print( "!!! Unknown Python type <%s>. Case-insensitive candidates: %s" % \
                        (opt.type_python, list(candidates.keys())), file=sys.stderr )
        print(Usage)
        sys.exit(1)

    # (D) Set of modules chosen
    ModuleSet = ( choiceQt56, choiceRuby, choicePython )

    # (E) Set other parameters
    BuildPymodWhl = opt.build_pymod_whl
    NoQtBindings  = opt.no_qt_binding
    NoQtUiTools   = opt.no_qt_uitools
    NoLibGit2     = opt.no_libgit2
    MakeOptions   = opt.make_option
    DebugMode     = opt.debug_build
    CheckComOnly  = opt.check_command
    DeploymentF   = opt.deploy_full
    DeploymentP   = opt.deploy_partial
    ToolDebug     = sorted( set([ int(val) for val in opt.tool_debug ]) )

    if DeploymentF and DeploymentP:
        print("")
        print( "!!! Choose either [-y|--deploy] or [-Y|--DEPLOY]", file=sys.stderr )
        print(Usage)
        sys.exit(1)

    DeployVerbose = int(opt.deploy_verbose)
    if not DeployVerbose in [0, 1, 2, 3]:
        print("")
        print( "!!! Unsupported verbose level passed to `macdeployqt` tool", file=sys.stderr )
        print(Usage)
        sys.exit(1)

    # (F) Build mode
    if not DeploymentF and not DeploymentP:
        target  = "%s %s %s" % (Platform, Release, Machine)
        modules = "Qt=%s, Ruby=%s, Python=%s" % (ModuleQt, ModuleRuby, ModulePython)
        if BuildPymodWhl:
            pymodWhlbuild = "enabled"
        else:
            pymodWhlbuild = "disabled"
        message = "### You are going to build KLayout\n    for  <%s>\n    with <%s>\n    with Pymod <%s>...\n"
        print("")
        print( message % (target, modules, pymodWhlbuild) )
    # (G) Deploy mode
    else:
        EmbedQt      = False
        EmbedPython3 = False
        okHWdmg      = True
        message      = "### You are going to make "
        if DeploymentP:
            PackagePrefix = "LW-"
            if not BuildPymodWhl:
                message += "a lightweight (LW-) package excluding Qt[5|6], Ruby, and Python..."
            else:
                message += "a lightweight (LW-) package with Pymod (*.whl) excluding Qt[5|6], Ruby, and Python..."
        elif DeploymentF:
            if  ModuleQt == "Qt5Ana3":
                EmbedQt  = False
                message += "Qt5 from Anaconda3 embedded, which is not allowed!"
                okHWdmg  = False
            elif (ModuleRuby in RubySys) and (ModulePython in PythonSys):
                PackagePrefix = "ST-"
                EmbedQt       = True
                message      += "a standard (ST-) package including Qt[5|6] and using OS-bundled Ruby and Python..."
            elif ModulePython in ['Python311Brew', 'Python39Brew', 'PythonAutoBrew']:
                PackagePrefix = "HW-"
                EmbedQt       = True
                EmbedPython3  = True
                message      += "a heavyweight (HW-) package including Qt[5|6] and Python3.[11|9] from Homebrew..."
                okHWdmg = (ModulePython == 'Python311Brew') or \
                          (ModulePython == 'Python39Brew')  or \
                          (ModulePython == 'PythonAutoBrew' and HBPythonAutoVersion in ["3.11", "3.9"] )
            else:
                PackagePrefix = "EX-"
                message      += "a package with exceptional (EX-) combinations of different modules..."
        print( "" )
        print( message )
        print( "" )
        if not okHWdmg:
            print( "!!! HW-dmg package assumes the two conditions:" )
            print( "      (1) either Qt5 or Qt6 from MacPorts or Homebrew (Anaconda3 is not a candidate)" )
            print( "      (2) either python@3.11 or python@3.9 from Homebrew" )
            sys.exit(1)
        if CheckComOnly:
            sys.exit(0)

    #-----------------------------------------------------
    # [3] Update the configuration to return
    #-----------------------------------------------------
    config['Usage']         = Usage
    config['Platform']      = Platform
    config['ModuleQt']      = ModuleQt
    config['ModuleRuby']    = ModuleRuby
    config['ModulePython']  = ModulePython
    config['BuildPymodWhl'] = BuildPymodWhl
    config['NonOSStdLang']  = NonOSStdLang
    config['NoQtBindings']  = NoQtBindings
    config['NoQtUiTools']   = NoQtUiTools
    config['NoLibGit2']     = NoLibGit2
    config['MakeOptions']   = MakeOptions
    config['DebugMode']     = DebugMode
    config['CheckComOnly']  = CheckComOnly
    config['DeploymentF']   = DeploymentF
    config['DeploymentP']   = DeploymentP
    config['PackagePrefix'] = PackagePrefix
    config['DeployVerbose'] = DeployVerbose
    config['ModuleSet']     = ModuleSet
    config['ToolDebug']     = ToolDebug
    config['HBPythonIs39']  = HBPythonIs39
    config['OSPython3FW']   = OSPython3FW
    config['EmbedQt']       = EmbedQt
    config['EmbedPython3']  = EmbedPython3

    if CheckComOnly:
        pp = pprint.PrettyPrinter( indent=4, width=140 )
        parameters = Get_Build_Parameters(config)
        Build_pymod_wheel(parameters)
        pp.pprint(parameters)
        sys.exit(0)
    else:
        return config

#------------------------------------------------------------------------------
## To run the main Bash script "build.sh" with appropriate options
#
# @param[in] config     dictionary containing the build configuration

# @return a dictionary containing the build parameters
#------------------------------------------------------------------------------
def Get_Build_Parameters(config):
    #-----------------------------------------------------
    # [1] Retrieve the configuration
    #-----------------------------------------------------
    ProjectDir    = config['ProjectDir']
    Platform      = config['Platform']
    BuildBash     = config['BuildBash']
    ModuleQt      = config['ModuleQt']
    ModuleRuby    = config['ModuleRuby']
    ModulePython  = config['ModulePython']
    BuildPymodWhl = config['BuildPymodWhl']
    ModuleSet     = config['ModuleSet']
    NoQtBindings  = config['NoQtBindings']
    NoQtUiTools   = config['NoQtUiTools']
    NoLibGit2     = config['NoLibGit2']
    MakeOptions   = config['MakeOptions']
    DebugMode     = config['DebugMode']
    CheckComOnly  = config['CheckComOnly']
    DeploymentF   = config['DeploymentF']
    DeploymentP   = config['DeploymentP']
    PackagePrefix = config['PackagePrefix']
    OSPython3FW   = config['OSPython3FW']

    #-----------------------------------------------------
    # [2] Set parameters passed to the main Bash script
    #-----------------------------------------------------
    parameters = dict()
    parameters['build_cmd']      = BuildBash
    parameters['check_cmd_only'] = CheckComOnly

    # (A) debug or release
    parameters['debug_mode'] = DebugMode  # True if debug, False if release
    if parameters["debug_mode"]:
        mode = "debug"
    else:
        mode = "release"

    # (B) Modules
    (qt, ruby, python) = ModuleSet  # ( 'qt6Brew', 'Sys', 'Sys' )
    ruby_python = "R%sP%s" % ( ruby.lower(), python.lower() )

    # (C) Target directories and files
    MacPkgDir             = "%s%s.pkg.macos-%s-%s-%s"     % (PackagePrefix, qt, Platform, mode, ruby_python)
    MacBinDir             = "%s.bin.macos-%s-%s-%s"       % (               qt, Platform, mode, ruby_python)
    MacBuildDir           = "%s.build.macos-%s-%s-%s"     % (               qt, Platform, mode, ruby_python)
    MacBuildLog           = "%s.build.macos-%s-%s-%s.log" % (               qt, Platform, mode, ruby_python)
    MacBuildDirQAT        = MacBuildDir + ".macQAT"
    parameters['bin']     = MacBinDir
    parameters['build']   = MacBuildDir
    parameters['logfile'] = MacBuildLog

    # (D) about Qt[5|6]
    parameters['qmake']       = Qt56Dictionary[ModuleQt]['qmake']
    parameters['deploy_tool'] = Qt56Dictionary[ModuleQt]['deploy']
    parameters['qt_lib_root'] = Qt56Dictionary[ModuleQt]['libdir']

    # (E) rpath
    if OSPython3FW in [ MontereyPy3FW, VenturaPy3FW, SonomaPy3FW ]:
        parameters['rpath'] = OSPython3FW
    else:
        parameters['rpath'] = "@executable_path/../Frameworks"

    # (F) want Qt bindings with Ruby scripts?
    parameters['no_qt_bindings'] = NoQtBindings

    # (G) want QtUiTools?
    parameters['no_qt_uitools'] = NoQtUiTools

    # (H) options to `make` tool
    if not MakeOptions == "":
        parameters['make_options'] = MakeOptions
        try:
            jobopt, number = MakeOptions.split('=')  # like '--jobs=4' ?
            pnum = int(number)
        except Exception:
            parameters['num_parallel'] = 4  # default
        else:
            parameters['num_parallel'] = pnum

    # (I) about Ruby
    if ModuleRuby != "nil":
        parameters['ruby']  = RubyDictionary[ModuleRuby]['exe']
        parameters['rbinc'] = RubyDictionary[ModuleRuby]['inc']
        parameters['rblib'] = RubyDictionary[ModuleRuby]['lib']
        if 'inc2' in RubyDictionary[ModuleRuby]:
            parameters['rbinc2'] = RubyDictionary[ModuleRuby]['inc2']

    # (J) about Python
    if ModulePython != "nil":
        parameters['python'] = PythonDictionary[ModulePython]['exe']
        parameters['pyinc']  = PythonDictionary[ModulePython]['inc']
        parameters['pylib']  = PythonDictionary[ModulePython]['lib']

    config['MacPkgDir']      = MacPkgDir        # relative path to package directory
    config['MacBinDir']      = MacBinDir        # relative path to binary directory
    config['MacBuildDir']    = MacBuildDir      # relative path to build directory
    config['MacBuildDirQAT'] = MacBuildDirQAT   # relative path to build directory for QATest
    config['MacBuildLog']    = MacBuildLog      # relative path to build log file

    # (K) Extra parameters needed for deployment
    parameters['project_dir'] = ProjectDir

    # (L) Extra parameters needed for <pymod>
    #     <pymod> will be built if:
    #       BuildPymodWhl = True
    #       Platform      = [ 'Sonoma', 'Ventura', 'Monterey']
    #       ModuleRuby    = [ 'Ruby33MacPorts', 'Ruby33Brew', 'RubyAnaconda3' ]
    #       ModulePython  = [ 'Python311MacPorts', 'Python39MacPorts',
    #                         'Python311Brew', Python39Brew', 'PythonAutoBrew',
    #                         'PythonAnaconda3' ]
    parameters['BuildPymodWhl'] = BuildPymodWhl
    parameters['Platform']      = Platform
    parameters['ModuleRuby']    = ModuleRuby
    parameters['ModulePython']  = ModulePython

    PymodDistDir = dict()
    if Platform in [ 'Sonoma', 'Ventura', 'Monterey' ]:
        if ModuleRuby in [ 'Ruby33MacPorts', 'Ruby33Brew', 'RubyAnaconda3' ]:
            if ModulePython in [ 'Python311MacPorts', 'Python39MacPorts' ]:
                PymodDistDir[ModulePython] = 'dist-MP3-%s' % ModuleQt
            elif ModulePython in [ 'Python311Brew', 'Python39Brew', 'PythonAutoBrew' ]:
                PymodDistDir[ModulePython] = 'dist-HB3-%s' % ModuleQt
            elif ModulePython in [ 'PythonAnaconda3' ]:
                PymodDistDir[ModulePython] = 'dist-ana3-%s' % ModuleQt
    parameters['pymod_dist'] = PymodDistDir
    return parameters

#------------------------------------------------------------------------------
## To run the "setup.py" script with appropriate options for building
#  the klayout Python Module "pymod (*.whl)".
#
# @param[in] parameters     dictionary containing the build parameters
#
# @return 0 on success; non-zero (1), otherwise
#------------------------------------------------------------------------------
def Build_pymod_wheel(parameters):
    #-----------------------------------------------------------------------------------------------------------
    # [1] <pymod> will be built if:
    #       BuildPymodWhl = True
    #       Platform      = [ 'Sonoma', 'Ventura', 'Monterey']
    #       ModuleRuby    = [ 'Ruby33MacPorts', 'Ruby33Brew', 'RubyAnaconda3' ]
    #       ModulePython  = [ 'Python311MacPorts', 'Python39MacPorts',
    #                         'Python311Brew', Python39Brew', 'PythonAutoBrew',
    #                         'PythonAnaconda3' ]
    #-----------------------------------------------------------------------------------------------------------
    BuildPymodWhl = parameters['BuildPymodWhl']
    Platform      = parameters['Platform']
    ModuleRuby    = parameters['ModuleRuby']
    ModulePython  = parameters['ModulePython']
    if not BuildPymodWhl:
        return 0
    if not Platform in [ 'Sonoma', 'Ventura', 'Monterey' ]:
        return 0
    elif not ModuleRuby in [ 'Ruby33MacPorts', 'Ruby33Brew', 'RubyAnaconda3' ]:
        return 0
    elif not ModulePython in [ 'Python311MacPorts', 'Python39MacPorts', 'PythonAnaconda3', \
                               'Python311Brew',     'Python39Brew',     'PythonAutoBrew' ]:
        return 0

    #--------------------------------------------------------------------
    # [2] Get the new directory names (dictionary) for "dist" and
    #     set the CPATH environment variable for including <png.h>
    #     required to build the pymod of 0.28 or later
    #--------------------------------------------------------------------
    PymodDistDir = parameters['pymod_dist']
    # Using MacPorts
    if PymodDistDir[ModulePython].find('dist-MP3') >= 0:
        addBinPath = "/opt/local/bin"
        addIncPath = "/opt/local/include"
        addLibPath = "/opt/local/lib"
        whlTarget  = "MP3"
    # Using Homebrew
    elif PymodDistDir[ModulePython].find('dist-HB3') >= 0:
        addBinPath = "%s/bin"     % DefaultHomebrewRoot  # defined in "build4mac_env.py"
        addIncPath = "%s/include" % DefaultHomebrewRoot  # -- ditto --
        addLibPath = "%s/lib"     % DefaultHomebrewRoot  # -- ditto --
        whlTarget  = "HB3"
    # Using Anaconda3
    elif  PymodDistDir[ModulePython].find('dist-ana3') >= 0:
        addBinPath = "/Applications/anaconda3/bin"
        addIncPath = "/Applications/anaconda3/include"
        addLibPath = "/Applications/anaconda3/lib"
        whlTarget  = "ana3"
    else:
        addBinPath = ""
        addIncPath = ""
        addLibPath = ""
        whlTarget  = ""

    if not addBinPath == "":
        try:
            bpath = os.environ['PATH']
        except KeyError:
            os.environ['PATH'] = addBinPath
        else:
            os.environ['PATH'] = "%s:%s" % (addBinPath, bpath)

    if not addIncPath == "":
        try:
            cpath = os.environ['CPATH']
        except KeyError:
            os.environ['CPATH'] = addIncPath
        else:
            os.environ['CPATH'] = "%s:%s" % (addIncPath, cpath)

    if not addLibPath == "":
        try:
            ldpath = os.environ['LDFLAGS']
        except KeyError:
            os.environ['LDFLAGS'] = '-L%s -headerpad_max_install_names' % addLibPath
        else:
            os.environ['LDFLAGS'] = '-L%s %s -headerpad_max_install_names' % (addLibPath, ldpath)

    #--------------------------------------------------------------------
    # [3] Set different command line parameters for building <pymod>
    #--------------------------------------------------------------------
    cmd1_args = "   -m setup  build \\\n"
    cmd2_args = "   -m setup  bdist_wheel \\\n"
    deloc_cmd = "   delocate-wheel --ignore-missing-dependencies"
    cmd3_args = "   <wheel file> \\\n"
    cmd4_args = "   -m setup  clean --all \\\n"

    #--------------------------------------------------------------------
    # [4] Make the consolidated command lines
    #--------------------------------------------------------------------
    command1  = "time"
    command1 += " \\\n   %s \\\n" % parameters['python']
    command1 += cmd1_args
    command1 += "   2>&1 | tee -a %s; \\\n" % parameters['logfile']
    command1 += "   test ${PIPESTATUS[0]} -eq 0"  # tee always exits with 0

    command2  = "time"
    command2 += " \\\n   %s \\\n" % parameters['python']
    command2 += cmd2_args
    command2 += "   2>&1 | tee -a %s; \\\n" % parameters['logfile']
    command2 += "   test ${PIPESTATUS[0]} -eq 0"  # tee always exits with 0

    command3  = "time"
    command3 += " \\\n   %s \\\n" % deloc_cmd
    command3 += cmd3_args
    command3 += "   2>&1 | tee -a %s; \\\n" % parameters['logfile']
    command3 += "   test ${PIPESTATUS[0]} -eq 0"  # tee always exits with 0

    command4  = "time"
    command4 += " \\\n   %s \\\n" % parameters['python']
    command4 += cmd4_args
    command4 += "   2>&1 | tee -a %s; \\\n" % parameters['logfile']
    command4 += "   test ${PIPESTATUS[0]} -eq 0"  # tee always exits with 0

    print( "" )
    print( "### You are going to build <pymod> with the following four stages." )
    print( "<Stage-1>")
    print( "  ", command1 )
    print( "" )

    print( "<Stage-2>")
    print( "  ", command2 )
    print( "" )

    print( "<Stage-3>")
    print( "  ", command3 )
    print( "" )

    print( "<Stage-4>")
    print( "  ", command4 )
    print( "" )

    if parameters['check_cmd_only']:
        return 0

    #-----------------------------------------------------
    # [5-A] Invoke the main Python scripts; takes time:-)
    #-----------------------------------------------------
    myscript = os.path.basename(__file__)
    ret = subprocess.call( command1, shell=True )
    if ret != 0:
        print( "", file=sys.stderr )
        print( "-------------------------------------------------------------", file=sys.stderr )
        print( "!!! <%s>: failed to build <pymod>" % myscript, file=sys.stderr )
        print( "-------------------------------------------------------------", file=sys.stderr )
        print( "", file=sys.stderr )
        return 1

    ret = subprocess.call( command2, shell=True )
    if ret != 0:
        print( "", file=sys.stderr )
        print( "-------------------------------------------------------------", file=sys.stderr )
        print( "!!! <%s>: failed to build <pymod-wheel>" % myscript, file=sys.stderr )
        print( "-------------------------------------------------------------", file=sys.stderr )
        print( "", file=sys.stderr )
        return 1

    #---------------------------------------------------------------------------------------------------------
    # [5-B] Copy and relink library dependencies for wheel.
    #       In this step, the "delocate-wheel" command using the desired Python must be found in the PATH.
    #       Refer to: https://github.com/Kazzz-S/klayout/issues/49#issuecomment-1432154118
    #                 https://pypi.org/project/delocate/
    #---------------------------------------------------------------------------------------------------------
    cmd3_args = glob.glob( "dist/*.whl" )  # like ['dist/klayout-0.29.0-cp311-cp311-macosx_12_0_x86_64.whl']
    if len(cmd3_args) == 1:
        command3  = "time"
        command3 += " \\\n   %s \\\n" % deloc_cmd
        command3 += "  %s \\\n" % cmd3_args[0]
        command3 += "   2>&1 | tee -a %s; \\\n" % parameters['logfile']
        command3 += "   test ${PIPESTATUS[0]} -eq 0"  # tee always exits with 0
        ret = subprocess.call( command3, shell=True )
    else:
        ret = 1
    if ret != 0:
        print( "", file=sys.stderr )
        print( "-------------------------------------------------------------", file=sys.stderr )
        print( "!!! <%s>: failed to <delocate-wheel>" % myscript, file=sys.stderr )
        print( "-------------------------------------------------------------", file=sys.stderr )
        print( "", file=sys.stderr )
        return 1

    ret = subprocess.call( command4, shell=True )
    if ret != 0:
        print( "", file=sys.stderr )
        print( "-------------------------------------------------------------", file=sys.stderr )
        print( "!!! <%s>: failed to clean <pymod>" % myscript, file=sys.stderr )
        print( "-------------------------------------------------------------", file=sys.stderr )
        print( "", file=sys.stderr )
        return 1

    #------------------------------------------------------------------------
    # [5-C] Forcibly change the wheel file name for anaconda3
    #       Ref. https://github.com/Kazzz-S/klayout/issues/53
    #         original: klayout-0.29.0-cp311-cp311-macosx_12_0_x86_64.whl
    #               |
    #               V
    #              new: klayout-0.29.0-cp311-cp311-macosx_10_9_x86_64.whl
    #------------------------------------------------------------------------
    if whlTarget == "ana3":
        wheels = glob.glob( "dist/*.whl" )  # like ['dist/klayout-0.29.0-cp311-cp311-macosx_12_0_x86_64.whl']
        if not len(wheels) == 1:
            print( "", file=sys.stderr )
            print( "-------------------------------------------------------------", file=sys.stderr )
            print( "!!! <%s>: failed to <find wheel for anaconda3>" % myscript, file=sys.stderr )
            print( "-------------------------------------------------------------", file=sys.stderr )
            print( "", file=sys.stderr )
            return 1
        else:
            pass

        original = wheels[0]
        #                0             1     2     3      4     5         6           *7            8         9
        patwhl = r"(^dist/klayout-)([0-9.]+)(-)(cp[0-9]+)(-)(cp[0-9]+)(-macosx_)([0-9]+_[0-9]+)([a-z0-9_]+)(\.whl)"
        regwhl = re.compile(patwhl)
        if not regwhl.match(original):
            print( "", file=sys.stderr )
            print( "-------------------------------------------------------------", file=sys.stderr )
            print( "!!! <%s>: failed to <rename wheel for anaconda3>" % myscript, file=sys.stderr )
            print( "-------------------------------------------------------------", file=sys.stderr )
            print( "", file=sys.stderr )
            return 1
        else:
            ver = regwhl.match(original).groups()[7]
            new = original.replace( ver, "10_9" )
            os.rename( original, new )

    #-----------------------------------------------------
    # [6] Rename the "dist/" directory
    #-----------------------------------------------------
    os.rename( "dist", PymodDistDir[ModulePython] )
    return 0

#------------------------------------------------------------------------------
## To run the main Bash script "build.sh" with appropriate options
#
# @param[in] config     the build configuration
# @param[in] parameters the build parameters
#
# @return 0 on success; non-zero (1), otherwise
#------------------------------------------------------------------------------
def Run_Build_Command(config, parameters):
    ModuleQt  = config['ModuleQt']
    NoLibGit2 = config['NoLibGit2']
    ToolDebug = config['ToolDebug']
    if 100 not in ToolDebug: # default
        jump2pymod_wheel = False
    else:
        jump2pymod_wheel = True

    #-----------------------------------------------------
    # [1] Set two environment variables to use libgit2
    #-----------------------------------------------------
    if not NoLibGit2:
        # Using MacPorts
        if ModuleQt.upper() in [ 'QT5MACPORTS', 'QT6MACPORTS' ]:
            addIncPath = "/opt/local/include"
            addLibPath = "/opt/local/lib"
        # Using Homebrew
        elif ModuleQt.upper() in [ 'QT5BREW', 'QT6BREW' ]:
            addIncPath = "%s/include" % DefaultHomebrewRoot  # defined in "build4mac_env.py"
            addLibPath = "%s/lib"     % DefaultHomebrewRoot  # -- ditto --
        # Using Anaconda3
        elif ModuleQt.upper() in [ 'QT5ANA3' ]:
            addIncPath = "/Applications/anaconda3/include"
            addLibPath = "/Applications/anaconda3/lib"
        else:
            addIncPath = ""
            addLibPath = ""

        # These environment variables are expanded on the fly in ../src/klayout.pri.
        if not addIncPath == "":
            os.environ['MAC_LIBGIT2_INC'] = "%s" % addIncPath
        else:
            os.environ['MAC_LIBGIT2_INC'] = "_invalid_MAC_LIBGIT2_INC_" # compile should fail

        if not addLibPath == "":
            os.environ['MAC_LIBGIT2_LIB'] = "%s" % addLibPath
        else:
            os.environ['MAC_LIBGIT2_LIB'] = "_invalid_MAC_LIBGIT2_LIB_" # link should fail

    if not jump2pymod_wheel:
        #-----------------------------------------------------
        # [2] Set parameters passed to the main Bash script
        #-----------------------------------------------------
        cmd_args = ""

        # (A) debug or release
        if parameters["debug_mode"]:
            mode      = "debug"
            cmd_args += "  -debug"
        else:
            mode      = "release"
            cmd_args += "  -release"

        # (C) Target directories and files
        MacBuildDirQAT = parameters['build'] + ".macQAT"

        # (D) Qt5 (MacPorts, Homebrew, Anaconda3) | Qt6 (MacPorts, Homebrew)
        cmd_args += " \\\n  -qmake %s" % parameters['qmake']
        cmd_args += " \\\n  -bin   %s" % parameters['bin']
        cmd_args += " \\\n  -build %s" % parameters['build']
        cmd_args += " \\\n  -rpath %s" % parameters['rpath']

        # (E) want Qt bindings with Ruby scripts?
        if parameters['no_qt_bindings']:
            cmd_args += " \\\n  -without-qtbinding"
        else:
            cmd_args += " \\\n  -with-qtbinding"

        # (F) want QtUiTools?
        if parameters['no_qt_uitools']:
            cmd_args += " \\\n  -without-qt-uitools"

        # (G) don't want to use libgit2?
        if NoLibGit2:
            cmd_args += " \\\n  -libgit2"

        # (H) options to `make` tool
        if 'make_options' in parameters:
            cmd_args += " \\\n  -option %s" % parameters['make_options']

        # (I) about Ruby
        if 'ruby' in parameters:
            cmd_args += " \\\n  -ruby   %s" % parameters['ruby']
            cmd_args += " \\\n  -rbinc  %s" % parameters['rbinc']
            cmd_args += " \\\n  -rblib  %s" % parameters['rblib']
            if 'rbinc2' in parameters:
                cmd_args += " \\\n  -rbinc2  %s" % parameters['rbinc2']
        else:
            cmd_args += " \\\n  -noruby"

        # (J) about Python
        if 'python' in parameters:
            cmd_args += " \\\n  -python %s" % parameters['python']
            cmd_args += " \\\n  -pyinc  %s" % parameters['pyinc']
            cmd_args += " \\\n  -pylib  %s" % parameters['pylib']
        else:
            cmd_args += " \\\n  -nopython"

        #-----------------------------------------------------
        # [3] Make the consolidated command line
        #-----------------------------------------------------
        command  = "time"
        command += " \\\n  %s" % parameters['build_cmd']
        command += cmd_args
        command += "  2>&1 | tee %s; \\\n" % parameters['logfile']
        command += "test ${PIPESTATUS[0]} -eq 0"  # tee always exits with 0

        if parameters['check_cmd_only']:
            print(command)
            sys.exit(0)

        #-----------------------------------------------------
        # [4] Invoke the main Bash script; takes time:-)
        #-----------------------------------------------------
        myscript = os.path.basename(__file__)
        ret = subprocess.call( command, shell=True )
        if ret != 0:
            print( "", file=sys.stderr )
            print( "-------------------------------------------------------------", file=sys.stderr )
            print( "!!! <%s>: failed to build KLayout" % myscript, file=sys.stderr )
            print( "-------------------------------------------------------------", file=sys.stderr )
            print( "", file=sys.stderr )
            return 1

        print( "", file=sys.stderr )
        print( "+++++++++++++++++++++++++++++++++++++++++++++++++++++++++++++", file=sys.stderr )
        print( "### <%s>: successfully built KLayout" % myscript, file=sys.stderr )
        print( "+++++++++++++++++++++++++++++++++++++++++++++++++++++++++++++", file=sys.stderr )
        print( "", file=sys.stderr )

        #------------------------------------------------------------------------
        # [5] Prepare "*.macQAT/" directory for the QATest.
        #     Binaries under "*.macQAT/" such as *.dylib will be touched later.
        #------------------------------------------------------------------------
        print( "### Preparing <%s>" % MacBuildDirQAT )
        if os.path.isdir( MacBuildDirQAT ):
            shutil.rmtree( MacBuildDirQAT )

        os.chdir( parameters['build'] )
        tarFile = "../macQATest.tar"
        tarCmdC = "tar cf %s ." % tarFile
        if subprocess.call( tarCmdC, shell=True ) != 0:
            print( "", file=sys.stderr )
            print( "-------------------------------------------------------------", file=sys.stderr )
            print( "!!! <%s>: failed to create <%s>" % (myscript, tarFile), file=sys.stderr )
            print( "-------------------------------------------------------------", file=sys.stderr )
            print( "", file=sys.stderr )
            return 1

        os.chdir( "../" )
        os.mkdir( MacBuildDirQAT )
        os.chdir( MacBuildDirQAT )
        tarCmdX = "tar xf %s" % tarFile
        if subprocess.call( tarCmdX, shell=True ) != 0:
            print( "", file=sys.stderr )
            print( "-------------------------------------------------------------", file=sys.stderr )
            print( "!!! <%s>: failed to unpack <%s>" % (myscript, tarFile), file=sys.stderr )
            print( "-------------------------------------------------------------", file=sys.stderr )
            print( "", file=sys.stderr )
            return 1

        os.remove( tarFile )
        os.chdir( "../" )
        shutil.copy2( "macbuild/macQAT.py", MacBuildDirQAT )
        print( "+++++++++++++++++++++++++++++++++++++++++++++++++++++++++++++", file=sys.stderr )
        print( "### <%s>: prepared the initial *.macQAT/" % myscript, file=sys.stderr )
        print( "+++++++++++++++++++++++++++++++++++++++++++++++++++++++++++++", file=sys.stderr )
        print( "", file=sys.stderr )

    #------------------------------------------------------------------------
    # [6] Build <pymod> for some predetermined environments on demand
    #------------------------------------------------------------------------
    BuildPymodWhl = parameters['BuildPymodWhl']
    if BuildPymodWhl:
        ret = Build_pymod_wheel(parameters)
        return ret
    else:
        return 0

#------------------------------------------------------------------------------
## For making a bundle (klayout.app), deploy built binaries and libraries
#  on which those binaries depend.
#
# Reference: "Deploying an Application on Mac OS X" of Qt Assistant.
#
# @param[in] config     the build configuration
# @param[in] parameters the build parameters
#
# @return 0 on success; non-zero on failure
#------------------------------------------------------------------------------
def Deploy_Binaries_For_Bundle(config, parameters):
    #-----------------------------------------------------
    # [0] Retrieve the configuration and build parameters
    #-----------------------------------------------------
    NonOSStdLang   = config['NonOSStdLang']
    DeploymentF    = config['DeploymentF']
    DeploymentP    = config['DeploymentP']
    MacPkgDir      = config['MacPkgDir']
    Version        = config['Version']
    DeployVerbose  = config['DeployVerbose']
    ModuleRuby     = config['ModuleRuby']
    ModulePython   = config['ModulePython']
    ToolDebug      = config['ToolDebug']
    HBPythonIs39   = config['HBPythonIs39']
    EmbedQt        = config['EmbedQt']
    EmbedPython3   = config['EmbedPython3']

    BuildPymodWhl  = parameters['BuildPymodWhl']
    ProjectDir     = parameters['project_dir']
    MacBinDir      = parameters['bin']
    MacBuildDir    = parameters['build']
    MacBuildLog    = parameters['logfile']
    Platform       = parameters['Platform']
    QtLibRoot      = parameters['qt_lib_root']

    AbsMacPkgDir   = "%s/%s" % (ProjectDir, MacPkgDir)
    AbsMacBinDir   = "%s/%s" % (ProjectDir, MacBinDir)
    AbsMacBuildDir = "%s/%s" % (ProjectDir, MacBuildDir)
    AbsMacBuildLog = "%s/%s" % (ProjectDir, MacBuildLog)

    if BuildPymodWhl:
        try:
            PymodDistDir = parameters['pymod_dist']
            pymodDistDir = PymodDistDir[ModulePython] # [ 'dist-MP3-${ModuleQt}', 'dist-HB3-${ModuleQt}', 'dist-ana3-${ModuleQt}' ]
        except KeyError:
            pymodDistDir = ""
        else:
            pass
    else:
        pymodDistDir = ""

    print("")
    print( "##### Started deploying libraries and executables for <klayout.app> #####" )
    print( " [1] Checking the status of working directory ..." )
    #-------------------------------------------------------------
    # [1] Check the status of working directory
    #-------------------------------------------------------------
    os.chdir(ProjectDir)
    if not DeploymentF and not DeploymentP:
        return 1
    if DeploymentF and NonOSStdLang:
        print( "     WARNING!!! You chose <-y|--deploy> while using non-OS-standard script language.", file=sys.stderr )
        print( "         Consider using <-Y|--DEPLOY> instead", file=sys.stderr )
        #return 1
    if not os.path.isfile(MacBuildLog):
        print( "!!! Build log file <%s> is not present !!!" % MacBuildLog, file=sys.stderr )
        return 1
    if not os.path.isdir(MacBuildDir):
        print( "!!! Build directory <%s> is not present !!!" % MacBuildDir, file=sys.stderr )
        return 1
    if not os.path.isdir(MacBinDir):
        print( "!!! Binary directory <%s> is not present !!!" % MacBinDir, file=sys.stderr )
        return 1


    print( " [2] Creating a new empty directory <%s> for deployment ..." % MacPkgDir )
    #-------------------------------------------------------------
    # [2] Create a new empty directory for deploying binaries
    #-------------------------------------------------------------
    os.chdir(ProjectDir)
    if os.path.isfile(MacPkgDir):
        os.remove(MacPkgDir)
    if os.path.isdir(MacPkgDir):
        shutil.rmtree(MacPkgDir)
    os.mkdir(MacPkgDir)


    print( " [3] Creating the standard directory structure for 'klayout.app' bundle ..." )
    #--------------------------------------------------------------------------------------------------------------
    # [3] Create the directory skeleton for "klayout.app" bundle and command line buddy tools such as "strm2cif".
    #     They are stored in the directory structure below.
    #
    #    klayout.app/+
    #                +-- Contents/+
    #                             +-- Info.plist
    #                             +-- PkgInfo
    #                             +-- Resources/+
    #                             |             +-- 'klayout.icns'
    #                             +-- Frameworks/+
    #                             |              +-- '*.framework'
    #                             |              +-- '*.dylib'
    #                             |              +-- 'db_plugins'  --sym.link--> ../MacOS/db_plugins/
    #                             |              +-- 'lay_plugins' --sym.link--> ../MacOS/lay_plugins/
    #                             |              +-- 'pymod'       --sym.link--> ../MacOS/pymod/
    #                             +-- MacOS/+
    #                             |         +-- 'klayout'
    #                             |         +-- db_plugins/
    #                             |         +-- lay_plugins/
    #                             |         +-- pymod/
    #                             |
    #                             +-- Buddy/+
    #                             |         +-- 'strm2cif'
    #                             |         +-- 'strm2dxf'
    #                             |         :
    #                             |         +-- 'strmxor'
    #                             |
    #                             +-- pymod-dist/+ (created only if *.whl is available)
    #                                            +-- klayout-0.27.8-cp38-cp38-macosx_10_9_x86_64.whl (example)(1)
    #
    #                                            (1) *.whl is install with 'pip3'
    #--------------------------------------------------------------------------------------------------------------
    targetDir0 = "%s/klayout.app/Contents" % AbsMacPkgDir
    targetDirR = targetDir0 + "/Resources"
    targetDirF = targetDir0 + "/Frameworks"
    targetDirM = targetDir0 + "/MacOS"
    targetDirB = targetDir0 + "/Buddy"
    targetDirP = targetDir0 + "/pymod-dist"
    os.makedirs(targetDirR)
    os.makedirs(targetDirF)
    os.makedirs(targetDirM)
    os.makedirs(targetDirB)
    if BuildPymodWhl and not pymodDistDir == "":
        os.makedirs(targetDirP)


    print( " [4-1] Copying KLayout's dynamic link libraries to 'Frameworks' ..." )
    #--------------------------------------------------------------------------------------------------------------
    # [4-1] Copy KLayout's dynamic link libraries to "Frameworks/" and create the library dependency dictionary.
    #       <<< Do this job in "Frameworks/" >>>
    #
    # Note:
    #     KLayout's dynamic link library is built as below:
    #       (1) libklayout_lay.0.26.1.dylib
    #       (2) libklayout_lay.0.26.dylib -> libklayout_lay.0.26.1.dylib
    #       (3) libklayout_lay.0.dylib -> libklayout_lay.0.26.1.dylib
    #       (4) libklayout_lay.dylib -> libklayout_lay.0.26.1.dylib
    #     where,
    #       (1) is an ordinary file with full version number 'major.minor.teeny'
    #           between "library_name."='libklayout_lay.' and '.dylib'
    #       (2) is a symbolic link with 'major.minor' version number
    #       (3) is a symbolic link with 'major' version number
    #       (4) is a symbolic link without version number number
    #
    #     The dynamic linker tries to find a library name in style (3) as shown
    #     in the example below.
    #
    # Example:
    #   MacBookPro2(1)$ otool -L klayout
    #   klayout:
    #       :
    #       :
    #     libklayout_tl.0.dylib (compatibility version 0.26.0, current version 0.26.1)
    #     libklayout_gsi.0.dylib (compatibility version 0.26.0, current version 0.26.1)
    #     libklayout_db.0.dylib (compatibility version 0.26.0, current version 0.26.1)
    #       :
    #--------------------------------------------------------------------------------------------------------------
    os.chdir(targetDirF)
    dynamicLinkLibs  = glob.glob( os.path.join( AbsMacBinDir, "*.dylib" ) )
    dependencyDic_1  = dict() # inter-library dependency dictionary
    pathDic_1        = dict() # paths to insert for each library
    for item in dynamicLinkLibs:
        if os.path.isfile(item) and not os.path.islink(item):
            #-------------------------------------------------------------------
            # (A) Copy an ordinary *.dylib file here by changing the name
            #     to style (3) and set its mode to 0755 (sanity check).
            #-------------------------------------------------------------------
            fullName = os.path.basename(item).split('.')
            # e.g. [ 'libklayout_lay', '0', '26', '1', 'dylib' ]
            nameStyle3 = fullName[0] + "." + fullName[1] + ".dylib"
            shutil.copy2( item, nameStyle3 )
            os.chmod( nameStyle3, 0o0755 )
            #-------------------------------------------------------------------
            # (B) Then get inter-library dependencies
            #     Note that will pull all dependencies and sort them out later
            #     dropping those which don't have a path entry
            #-------------------------------------------------------------------
            otoolCm   = "otool -L %s | grep dylib" % nameStyle3
            otoolOut  = os.popen( otoolCm ).read()
            dependDic = DecomposeLibraryDependency(otoolOut)
            dependencyDic_1.update(dependDic)
            #-------------------------------------------------------------------
            # (C) This library goes into Frameworks, hence record it's path there
            #-------------------------------------------------------------------
            pathDic_1[nameStyle3] = "@executable_path/../Frameworks/" + nameStyle3
<<<<<<< HEAD

    if 410 in ToolDebug:
        DumpDependencyDicPair( "In [4-1 410]:", dependencyDic_1, pathDic_1 )

=======

    if 410 in ToolDebug:
        DumpDependencyDicPair( "In [4-1 410]:", dependencyDic_1, pathDic_1 )

>>>>>>> c7c57a43
    print( " [4-2] Copying the contents of the plugins to the place next to the application..." )
    os.chdir(ProjectDir)
    #-------------------------------------------------------------------------------
    # (A) Copy the contents of the plugin directories to a place next to
    #     the application binary
    #-------------------------------------------------------------------------------
    for piDir in [ "db_plugins", "lay_plugins" ]:
        os.makedirs( os.path.join( targetDirM, piDir ) )
        dynamicLinkLibs = glob.glob( os.path.join( MacBinDir, piDir, "*.dylib" ) )
        for item in dynamicLinkLibs:
            if os.path.isfile(item) and not os.path.islink(item):
                #-------------------------------------------------------------------
                # (B) Copy an ordinary *.dylib file here by changing the name
                #     to style (3) and set its mode to 0755 (sanity check).
                #-------------------------------------------------------------------
                fullName = os.path.basename(item).split('.')
                # e.g. [ 'libklayout_lay', '0', '26', '1', 'dylib' ]
                nameStyle3 = fullName[0] + "." + fullName[1] + ".dylib"
                destPath   = os.path.join( targetDirM, piDir, nameStyle3 )
                shutil.copy2( item, destPath )
                os.chmod( destPath, 0o0755 )
                #-------------------------------------------------------------------
                # (C) Then get inter-library dependencies
                #     Note that will pull all dependencies and sort them out later
                #     dropping those which don't have a path entry
                #-------------------------------------------------------------------
                otoolCm   = "otool -L %s | grep 'dylib'" % destPath
                otoolOut  = os.popen( otoolCm ).read()
                dependDic = DecomposeLibraryDependency(otoolOut)
                dependencyDic_1.update(dependDic)
                #-------------------------------------------------------------------
                # (D) This library goes into the plugin directory
                #-------------------------------------------------------------------
                pathDic_1[nameStyle3] = "@executable_path/" + piDir + "/" + nameStyle3

    if 420 in ToolDebug:
        DumpDependencyDicPair( "In [4-2 420]:", dependencyDic_1, pathDic_1 )

    print( " [4-3] Making symbolic links from 'Frameworks' to '../MacOS/[db_plugins | lay_plugins | pymod]'..." )
    #--------------------------------------------------------------------------------------------------------------
    # [4-3] Make symbolic links
    #        'db_plugins'  --slink--> ../MacOS/db_plugins/
    #        'lay_plugins' --slink--> ../MacOS/lay_plugins/
    #        'pymod'       --slink--> ../MacOS/pymod/
    #      under Frameworks/.
    #
    #     'db_plugins' is required for the command line Buddy tools.
    #        Ref. https://github.com/KLayout/klayout/issues/460#issuecomment-571803458
    #
    #             :
    #             +-- Frameworks/+
    #             |              +-- '*.framework'
    #             |              +-- '*.dylib'
    #             |              +-- 'db_plugins'  --sym.link--> ../MacOS/db_plugins/
    #             |              +-- 'lay_plugins' --sym.link--> ../MacOS/lay_plugins/
    #             |              +-- 'pymod'       --sym.link--> ../MacOS/pymod/
    #             +-- MacOS/+
    #             |         +-- 'klayout'
    #             |         +-- db_plugins/
    #             |         +-- lay_plugins/
    #             |         +-- pymod/
    #             :
    #--------------------------------------------------------------------------------------------------------------
    os.chdir(targetDirF)
    os.symlink( "../MacOS/db_plugins/",  "./db_plugins" )
    os.symlink( "../MacOS/lay_plugins/", "./lay_plugins" )
    os.symlink( "../MacOS/pymod/",       "./pymod" )
<<<<<<< HEAD

    print( " [4-4] Deeply copying 'pymod/*' to 'MacOS/pymod/*'..." )
    #--------------------------------------------------------------------------------------------------------------
    # [4-4] Deeply copy the 'pymod' directory's contents, if any
    #             :
    #             +-- Frameworks/+
    #             |              +-- '*.framework'
    #             |              +-- '*.dylib'
    #             |              +-- 'db_plugins'  --sym.link--> ../MacOS/db_plugins/
    #             |              +-- 'lay_plugins' --sym.link--> ../MacOS/lay_plugins/
    #             |              +-- 'pymod'       --sym.link--> ../MacOS/pymod/
    #             +-- MacOS/+
    #             |         +-- 'klayout'
    #             |         +-- db_plugins/
    #             |         +-- lay_plugins/
    #             |         +-- pymod/+
    #             |                   +-- klayout/+
    #             |                               +-- (*)
    #             |                   +-- pya/+
    #             |                           +-- __init__.py
    #             :
    # (*) Example
    #    -rwxr-xr-x  ...  QtCore.cpython-311-darwin.so --- (+)
    #    -rwxr-xr-x  ...  QtDesigner.cpython-311-darwin.so
    #    -rwxr-xr-x  ...  QtGui.cpython-311-darwin.so
    #    -rwxr-xr-x  ...  QtMultimedia.cpython-311-darwin.so
    #    -rwxr-xr-x  ...  QtNetwork.cpython-311-darwin.so
    #    -rwxr-xr-x  ...  QtPrintSupport.cpython-311-darwin.so
    #    -rwxr-xr-x  ...  QtSql.cpython-311-darwin.so
    #    -rwxr-xr-x  ...  QtSvg.cpython-311-darwin.so
    #    -rwxr-xr-x  ...  QtUiTools.cpython-311-darwin.so
    #    -rwxr-xr-x  ...  QtWidgets.cpython-311-darwin.so
    #    -rwxr-xr-x  ...  QtXml.cpython-311-darwin.so
    #    -rwxr-xr-x  ...  QtXmlPatterns.cpython-311-darwin.so
    #    -rwxr-xr-x  ...  __init__.py
    #    drwxr-xr-x  ...  __pycache__
    #    drwxr-xr-x  ...  db
    #    -rwxr-xr-x  ...  dbcore.cpython-311-darwin.so
    #    drwxr-xr-x  ...  lay
    #    -rwxr-xr-x  ...  laycore.cpython-311-darwin.so
    #    drwxr-xr-x  ...  lib
    #    -rwxr-xr-x  ...  libcore.cpython-311-darwin.so
    #    drwxr-xr-x  ...  pya
    #    -rwxr-xr-x  ...  pyacore.cpython-311-darwin.so
    #    drwxr-xr-x  ...  rdb
    #    -rwxr-xr-x  ...  rdbcore.cpython-311-darwin.so
    #    drwxr-xr-x  ...  tl
    #    -rwxr-xr-x  ...  tlcore.cpython-311-darwin.so
    #
    #--------------------------------------------------------------------------------------------------------------
    # (+) Example of the inter-library dependency of pymod's library
    #
    # % otool -L QtCore.cpython-311-darwin.so
    #
    # QtCore.cpython-311-darwin.so:
    #     libQtCore.0.dylib (compatibility version 0.28.0, current version 0.28.17)
    #     /opt/local/lib/libgit2.1.7.dylib (compatibility version 1.7.0, current version 1.7.2)
    #     /opt/local/lib/libz.1.dylib (compatibility version 1.0.0, current version 1.3.1)
    #     /usr/local/opt/python@3.11/Frameworks/Python.framework/Versions/3.11/Python (compatibility...)
    #     libklayout_tl.0.dylib (compatibility version 0.28.0, current version 0.28.17)
    #     libklayout_gsi.0.dylib (compatibility version 0.28.0, current version 0.28.17)
    #     libklayout_pya.0.dylib (compatibility version 0.28.0, current version 0.28.17)
    #     libklayout_QtCore.0.dylib (compatibility version 0.28.0, current version 0.28.17)
    #     libklayout_QtGui.0.dylib (compatibility version 0.28.0, current version 0.28.17)
    #     libklayout_QtWidgets.0.dylib (compatibility version 0.28.0, current version 0.28.17)
    #     /opt/local/libexec/qt5/lib/QtPrintSupport.framework/Versions/5/QtPrintSupport (compatibility...)
    #     /opt/local/libexec/qt5/lib/QtDesigner.framework/Versions/5/QtDesigner (compatibility...)
    #     /opt/local/libexec/qt5/lib/QtMultimediaWidgets.framework/Versions/5/QtMultimediaWidgets (compatibility...)
    #     /opt/local/libexec/qt5/lib/QtSvg.framework/Versions/5/QtSvg (compatibility...)
    #     /opt/local/libexec/qt5/lib/QtWidgets.framework/Versions/5/QtWidgets (compatibility...)
    #     /opt/local/libexec/qt5/lib/QtMultimedia.framework/Versions/5/QtMultimedia (compatibility...)
    #     /opt/local/libexec/qt5/lib/QtGui.framework/Versions/5/QtGui (compatibility...)
    #     /System/Library/Frameworks/AppKit.framework/Versions/C/AppKit (compatibility...)
    #     /System/Library/Frameworks/Metal.framework/Versions/A/Metal (compatibility...)
    #     /opt/local/libexec/qt5/lib/QtXml.framework/Versions/5/QtXml (compatibility...)
    #     /opt/local/libexec/qt5/lib/QtXmlPatterns.framework/Versions/5/QtXmlPatterns (compatibility...)
    #     /opt/local/libexec/qt5/lib/QtNetwork.framework/Versions/5/QtNetwork (compatibility...)
    #     /opt/local/libexec/qt5/lib/QtSql.framework/Versions/5/QtSql (compatibility...)
    #     /opt/local/libexec/qt5/lib/QtCore.framework/Versions/5/QtCore (compatibility...)
    #     /System/Library/Frameworks/DiskArbitration.framework/Versions/A/DiskArbitration (compatibility...)
    #     /System/Library/Frameworks/IOKit.framework/Versions/A/IOKit (compatibility...)
    #     /System/Library/Frameworks/OpenGL.framework/Versions/A/OpenGL (compatibility...)
    #     /System/Library/Frameworks/AGL.framework/Versions/A/AGL (compatibility...)
    #     /usr/lib/libc++.1.dylib (compatibility...)
    #     /usr/lib/libSystem.B.dylib (compatibility...)
    #--------------------------------------------------------------------------------------------------------------
    os.chdir(AbsMacBinDir)
    sourceDirKly    = "pymod/klayout"
    sourdeDirPya    = "pymod/pya"
    pymodDirInBin   = os.path.isdir(sourceDirKly) and os.path.isdir(sourdeDirPya)
    dependencyDic_2 = dict() # inter-library dependency dictionary
    pathDic_2       = dict() # paths to insert for each library
    dependencyDic_3 = dict() # inter-library dependency dictionary
    pathDic_3       = dict() # paths to insert for each library
    dependencyDic_4 = dict() # inter-library dependency dictionary
    pathDic_4       = dict() # paths to insert for each library

    if pymodDirInBin:
        targetDirKly = os.path.join(targetDirM, sourceDirKly)
        targetDirPya = os.path.join(targetDirM, sourdeDirPya)

        retK = Deeply_Copy_Dir( sourceDirKly, targetDirKly, excl_pat_list=["__pycache__"] )
        retP = Deeply_Copy_Dir( sourdeDirPya, targetDirPya, excl_pat_list=["__pycache__"] )
        if not (retK and retP):
            msg = "!!! Failed to deeply copy the 'pymod' directory's contents !!!"
            print(msg)
            return 1

        # <<< Do the remaining job in "MacOS/pymod/klayout/" >>>
        os.chdir(targetDirKly)
        #-------------------------------------------------------------------
        # (A) Prepare regular expressions for the library name-matching
        #-------------------------------------------------------------------
        # (1) KLayout's self libraries
        patSelf = r'^(lib.+[.]dylib)'
        regSelf = re.compile(patSelf)

        # (2) Auxiliary libraries such as 'libgit2.1.7.dylib'
        libAux_1 = "/opt/local/lib/"
        libAux_2 = "/usr/local/lib/"
        libAux_3 = "/opt/homebrew/lib/"
        libAux_4 = "/Applications/anaconda3/lib/"
        patAux   = r'^(%s|%s|%s|%s)(lib.+[.]dylib)' % (libAux_1, libAux_2, libAux_3, libAux_4)
        regAux   = re.compile(patAux)

        # (3) Qt frameworks
        #     QtLibRoot:
        #                MacPorts  ===> '/opt/local/libexec/qt5/lib'
        #                Homebrew  ===> '/usr/local/opt/qt@5/lib'
        #                Anaconda3 ===> '/Applications/anaconda3/lib' (not frameworks and won't be embedded)
        patQt = r'(%s/)(Qt.+[.]framework.+)' % QtLibRoot
        regQt = re.compile(patQt)

        # (4) Python frameworks (only for Homebrew) # in the case of Intel Mac...
        libPy3_1 = "%s/" % HBPython311FrameworkPath # /usr/local/opt/python@3.11/Frameworks/Python.framework/
        libPy3_2 = "%s/" % HBPython39FrameworkPath  # /usr/local/opt/python@3.9/Frameworks/Python.framework/
        patPy3   = r'^(%s|%s)(.+)' % (libPy3_1, libPy3_2)
        regPy3   = re.compile(patPy3)

        #-------------------------------------------------------------------------------
        # (B) Copy the contents of the pymod/klayout/ directory to the place next to
        #     the main application executable
        #-------------------------------------------------------------------------------
        dynamicLinkLibs = glob.glob( os.path.join( targetDirM, sourceDirKly, "*.so" ) )
        for item in dynamicLinkLibs:
            if os.path.isfile(item) and not os.path.islink(item):
                #-------------------------------------------------------------------
                # (C) Copy an ordinary *.dylib file here by changing the name
                #     to style (3) and set its mode to 0755 (sanity check).
                #-------------------------------------------------------------------
                baseName = os.path.basename(item) # 'QtCore.cpython-311-darwin.so'
                fullName = os.path.basename(item).split('.') # [ 'QtCore', 'cpython-311-darwin', 'so' ]
                nameStyle3 = fullName[0] + "." + fullName[1] + ".so" # == fullName; no need to change!
                destPath = os.path.join( targetDirM, sourceDirKly, nameStyle3 )
                # shutil.copy2( item, destPath ) # already deeply copied!
                os.chmod( destPath, 0o0755 ) # just for confirmation

                #-------------------------------------------------------------------
                # (D) Then get inter-library dependencies
                #-------------------------------------------------------------------
                otoolCm   = "otool -L %s" % destPath
                otoolOut  = os.popen( otoolCm ).read()
                dependDic = DecomposeLibraryDependency(otoolOut)
                dicKey    = list(dependDic.keys())[0]
                dicVal    = dependDic[dicKey]
                dicValIdx = list( range(0, len(dicVal)) )

                #-------------------------------------------------------------------
                # (E) Dependencies on KLayout's self libraries (always)
                #     Populate 'dependencyDic_2' and 'pathDic_2'
                #-------------------------------------------------------------------
                if True:
                    dependLib_2 = dict()
                    for idx in dicValIdx:
                        fname = dicVal[idx]
                        if regSelf.match(fname):
                            if idx == 0:
                                dependLib_2[baseName] = baseName
                            else:
                                dependLib_2[fname] = fname

                    dependencyDic_2.update( {dicKey: dependLib_2} )
                    pathDic_2[nameStyle3] = "@executable_path/" + sourceDirKly + "/" + nameStyle3

                    for libname in dependLib_2.keys():
                        if libname == baseName:
                            continue
                        else:
                            pathDic_2[libname] = "@executable_path/../Frameworks/" + dependLib_2[libname]

                #-------------------------------------------------------------------
                # (F) Dependencies on Qt and auxiliary libraries (optional)
                #     Populate 'dependencyDic_3' and 'pathDic_3'
                #-------------------------------------------------------------------
                if EmbedQt:
                    dependLib_3 = dict()
                    for idx in dicValIdx:
                        fname = dicVal[idx]
                        if regAux.match(fname):
                            dependLib_3[fname] = regAux.match(fname).groups()[1]
                        elif regQt.match(fname):
                            dependLib_3[fname] = regQt.match(fname).groups()[1]

                    dependencyDic_3.update( {dicKey: dependLib_3} )
                    pathDic_3[nameStyle3] = "@executable_path/" + sourceDirKly + "/" + nameStyle3

                    for libname in dependLib_3.keys():
                        if libname == baseName:
                            continue
                        else:
                            pathDic_3[libname] = "@executable_path/../Frameworks/" + dependLib_3[libname]

                #-------------------------------------------------------------------
                # (G) Dependencies on Python framework (optional)
                #     Populate 'dependencyDic_4' and 'pathDic_4'
                #-------------------------------------------------------------------
                if EmbedPython3:
                    dependLib_4 = dict()
                    for idx in dicValIdx:
                        fname = dicVal[idx]
                        if regPy3.match(fname):
                            dependLib_4[fname] = "Python.framework/%s" % regPy3.match(fname).groups()[1]

                    dependencyDic_4.update( {dicKey: dependLib_4} )
                    pathDic_4[nameStyle3] = "@executable_path/" + sourceDirKly + "/" + nameStyle3

                    for libname in dependLib_4.keys():
                        if libname == baseName:
                            continue
                        else:
                            pathDic_4[libname] = "@executable_path/../Frameworks/" + dependLib_4[libname]

    if 441 in ToolDebug:
        DumpDependencyDicPair( "In [4-4 441]:", dependencyDic_2, pathDic_2 )

    if 442 in ToolDebug:
        DumpDependencyDicPair( "In [4-4 442]:", dependencyDic_3, pathDic_3 )

    if 443 in ToolDebug:
        DumpDependencyDicPair( "In [4-4 443]:", dependencyDic_4, pathDic_4 )

=======

    print( " [4-4] Deeply copying 'pymod/*' to 'MacOS/pymod/*'..." )
    #--------------------------------------------------------------------------------------------------------------
    # [4-4] Deeply copy the 'pymod' directory's contents, if any
    #             :
    #             +-- Frameworks/+
    #             |              +-- '*.framework'
    #             |              +-- '*.dylib'
    #             |              +-- 'db_plugins'  --sym.link--> ../MacOS/db_plugins/
    #             |              +-- 'lay_plugins' --sym.link--> ../MacOS/lay_plugins/
    #             |              +-- 'pymod'       --sym.link--> ../MacOS/pymod/
    #             +-- MacOS/+
    #             |         +-- 'klayout'
    #             |         +-- db_plugins/
    #             |         +-- lay_plugins/
    #             |         +-- pymod/+
    #             |                   +-- klayout/+
    #             |                               +-- (*)
    #             |                   +-- pya/+
    #             |                           +-- __init__.py
    #             :
    # (*) Example
    #    -rwxr-xr-x  ...  QtCore.cpython-311-darwin.so --- (+)
    #    -rwxr-xr-x  ...  QtDesigner.cpython-311-darwin.so
    #    -rwxr-xr-x  ...  QtGui.cpython-311-darwin.so
    #    -rwxr-xr-x  ...  QtMultimedia.cpython-311-darwin.so
    #    -rwxr-xr-x  ...  QtNetwork.cpython-311-darwin.so
    #    -rwxr-xr-x  ...  QtPrintSupport.cpython-311-darwin.so
    #    -rwxr-xr-x  ...  QtSql.cpython-311-darwin.so
    #    -rwxr-xr-x  ...  QtSvg.cpython-311-darwin.so
    #    -rwxr-xr-x  ...  QtUiTools.cpython-311-darwin.so
    #    -rwxr-xr-x  ...  QtWidgets.cpython-311-darwin.so
    #    -rwxr-xr-x  ...  QtXml.cpython-311-darwin.so
    #    -rwxr-xr-x  ...  QtXmlPatterns.cpython-311-darwin.so
    #    -rwxr-xr-x  ...  __init__.py
    #    drwxr-xr-x  ...  __pycache__
    #    drwxr-xr-x  ...  db
    #    -rwxr-xr-x  ...  dbcore.cpython-311-darwin.so
    #    drwxr-xr-x  ...  lay
    #    -rwxr-xr-x  ...  laycore.cpython-311-darwin.so
    #    drwxr-xr-x  ...  lib
    #    -rwxr-xr-x  ...  libcore.cpython-311-darwin.so
    #    drwxr-xr-x  ...  pya
    #    -rwxr-xr-x  ...  pyacore.cpython-311-darwin.so
    #    drwxr-xr-x  ...  rdb
    #    -rwxr-xr-x  ...  rdbcore.cpython-311-darwin.so
    #    drwxr-xr-x  ...  tl
    #    -rwxr-xr-x  ...  tlcore.cpython-311-darwin.so
    #
    #--------------------------------------------------------------------------------------------------------------
    # (+) Example of the inter-library dependency of pymod's library
    #
    # % otool -L QtCore.cpython-311-darwin.so
    #
    # QtCore.cpython-311-darwin.so:
    #     libQtCore.0.dylib (compatibility version 0.28.0, current version 0.28.17)
    #     /opt/local/lib/libgit2.1.7.dylib (compatibility version 1.7.0, current version 1.7.2)
    #     /opt/local/lib/libz.1.dylib (compatibility version 1.0.0, current version 1.3.1)
    #     /usr/local/opt/python@3.11/Frameworks/Python.framework/Versions/3.11/Python (compatibility...)
    #     libklayout_tl.0.dylib (compatibility version 0.28.0, current version 0.28.17)
    #     libklayout_gsi.0.dylib (compatibility version 0.28.0, current version 0.28.17)
    #     libklayout_pya.0.dylib (compatibility version 0.28.0, current version 0.28.17)
    #     libklayout_QtCore.0.dylib (compatibility version 0.28.0, current version 0.28.17)
    #     libklayout_QtGui.0.dylib (compatibility version 0.28.0, current version 0.28.17)
    #     libklayout_QtWidgets.0.dylib (compatibility version 0.28.0, current version 0.28.17)
    #     /opt/local/libexec/qt5/lib/QtPrintSupport.framework/Versions/5/QtPrintSupport (compatibility...)
    #     /opt/local/libexec/qt5/lib/QtDesigner.framework/Versions/5/QtDesigner (compatibility...)
    #     /opt/local/libexec/qt5/lib/QtMultimediaWidgets.framework/Versions/5/QtMultimediaWidgets (compatibility...)
    #     /opt/local/libexec/qt5/lib/QtSvg.framework/Versions/5/QtSvg (compatibility...)
    #     /opt/local/libexec/qt5/lib/QtWidgets.framework/Versions/5/QtWidgets (compatibility...)
    #     /opt/local/libexec/qt5/lib/QtMultimedia.framework/Versions/5/QtMultimedia (compatibility...)
    #     /opt/local/libexec/qt5/lib/QtGui.framework/Versions/5/QtGui (compatibility...)
    #     /System/Library/Frameworks/AppKit.framework/Versions/C/AppKit (compatibility...)
    #     /System/Library/Frameworks/Metal.framework/Versions/A/Metal (compatibility...)
    #     /opt/local/libexec/qt5/lib/QtXml.framework/Versions/5/QtXml (compatibility...)
    #     /opt/local/libexec/qt5/lib/QtXmlPatterns.framework/Versions/5/QtXmlPatterns (compatibility...)
    #     /opt/local/libexec/qt5/lib/QtNetwork.framework/Versions/5/QtNetwork (compatibility...)
    #     /opt/local/libexec/qt5/lib/QtSql.framework/Versions/5/QtSql (compatibility...)
    #     /opt/local/libexec/qt5/lib/QtCore.framework/Versions/5/QtCore (compatibility...)
    #     /System/Library/Frameworks/DiskArbitration.framework/Versions/A/DiskArbitration (compatibility...)
    #     /System/Library/Frameworks/IOKit.framework/Versions/A/IOKit (compatibility...)
    #     /System/Library/Frameworks/OpenGL.framework/Versions/A/OpenGL (compatibility...)
    #     /System/Library/Frameworks/AGL.framework/Versions/A/AGL (compatibility...)
    #     /usr/lib/libc++.1.dylib (compatibility...)
    #     /usr/lib/libSystem.B.dylib (compatibility...)
    #--------------------------------------------------------------------------------------------------------------
    os.chdir(AbsMacBinDir)
    sourceDirKly    = "pymod/klayout"
    sourdeDirPya    = "pymod/pya"
    pymodDirInBin   = os.path.isdir(sourceDirKly) and os.path.isdir(sourdeDirPya)
    dependencyDic_2 = dict() # inter-library dependency dictionary
    pathDic_2       = dict() # paths to insert for each library
    dependencyDic_3 = dict() # inter-library dependency dictionary
    pathDic_3       = dict() # paths to insert for each library
    dependencyDic_4 = dict() # inter-library dependency dictionary
    pathDic_4       = dict() # paths to insert for each library

    if pymodDirInBin:
        targetDirKly = os.path.join(targetDirM, sourceDirKly)
        targetDirPya = os.path.join(targetDirM, sourdeDirPya)

        retK = Deeply_Copy_Dir( sourceDirKly, targetDirKly, excl_pat_list=["__pycache__"] )
        retP = Deeply_Copy_Dir( sourdeDirPya, targetDirPya, excl_pat_list=["__pycache__"] )
        if not (retK and retP):
            msg = "!!! Failed to deeply copy the 'pymod' directory's contents !!!"
            print(msg)
            return 1

        # <<< Do the remaining job in "MacOS/pymod/klayout/" >>>
        os.chdir(targetDirKly)
        #-------------------------------------------------------------------
        # (A) Prepare regular expressions for the library name-matching
        #-------------------------------------------------------------------
        # (1) KLayout's self libraries
        patSelf = r'^(lib.+[.]dylib)'
        regSelf = re.compile(patSelf)

        # (2) Auxiliary libraries such as 'libgit2.1.7.dylib'
        libAux_1 = "/opt/local/lib/"
        libAux_2 = "/usr/local/lib/"
        libAux_3 = "/opt/homebrew/lib/"
        libAux_4 = "/Applications/anaconda3/lib/"
        patAux   = r'^(%s|%s|%s|%s)(lib.+[.]dylib)' % (libAux_1, libAux_2, libAux_3, libAux_4)
        regAux   = re.compile(patAux)

        # (3) Qt frameworks
        #     QtLibRoot:
        #                MacPorts  ===> '/opt/local/libexec/qt5/lib'
        #                Homebrew  ===> '/usr/local/opt/qt@5/lib'
        #                Anaconda3 ===> '/Applications/anaconda3/lib' (not frameworks and won't be embedded)
        patQt = r'(%s/)(Qt.+[.]framework.+)' % QtLibRoot
        regQt = re.compile(patQt)

        # (4) Python frameworks (only for Homebrew) # in the case of Intel Mac...
        libPy3_1 = "%s/" % HBPython311FrameworkPath # /usr/local/opt/python@3.11/Frameworks/Python.framework/
        libPy3_2 = "%s/" % HBPython39FrameworkPath  # /usr/local/opt/python@3.9/Frameworks/Python.framework/
        patPy3   = r'^(%s|%s)(.+)' % (libPy3_1, libPy3_2)
        regPy3   = re.compile(patPy3)

        #-------------------------------------------------------------------------------
        # (B) Copy the contents of the pymod/klayout/ directory to the place next to
        #     the main application executable
        #-------------------------------------------------------------------------------
        dynamicLinkLibs = glob.glob( os.path.join( targetDirM, sourceDirKly, "*.so" ) )
        for item in dynamicLinkLibs:
            if os.path.isfile(item) and not os.path.islink(item):
                #-------------------------------------------------------------------
                # (C) Copy an ordinary *.dylib file here by changing the name
                #     to style (3) and set its mode to 0755 (sanity check).
                #-------------------------------------------------------------------
                baseName = os.path.basename(item) # 'QtCore.cpython-311-darwin.so'
                fullName = os.path.basename(item).split('.') # [ 'QtCore', 'cpython-311-darwin', 'so' ]
                nameStyle3 = fullName[0] + "." + fullName[1] + ".so" # == fullName; no need to change!
                destPath = os.path.join( targetDirM, sourceDirKly, nameStyle3 )
                # shutil.copy2( item, destPath ) # already deeply copied!
                os.chmod( destPath, 0o0755 ) # just for confirmation

                #-------------------------------------------------------------------
                # (D) Then get inter-library dependencies
                #-------------------------------------------------------------------
                otoolCm   = "otool -L %s" % destPath
                otoolOut  = os.popen( otoolCm ).read()
                dependDic = DecomposeLibraryDependency(otoolOut)
                dicKey    = list(dependDic.keys())[0]
                dicVal    = dependDic[dicKey]
                dicValIdx = list( range(0, len(dicVal)) )

                #-------------------------------------------------------------------
                # (E) Dependencies on KLayout's self libraries (always)
                #     Populate 'dependencyDic_2' and 'pathDic_2'
                #-------------------------------------------------------------------
                if True:
                    dependLib_2 = dict()
                    for idx in dicValIdx:
                        fname = dicVal[idx]
                        if regSelf.match(fname):
                            if idx == 0:
                                dependLib_2[baseName] = baseName
                            else:
                                dependLib_2[fname] = fname

                    dependencyDic_2.update( {dicKey: dependLib_2} )
                    pathDic_2[nameStyle3] = "@executable_path/" + sourceDirKly + "/" + nameStyle3

                    for libname in dependLib_2.keys():
                        if libname == baseName:
                            continue
                        else:
                            pathDic_2[libname] = "@executable_path/../Frameworks/" + dependLib_2[libname]

                #-------------------------------------------------------------------
                # (F) Dependencies on Qt and auxiliary libraries (optional)
                #     Populate 'dependencyDic_3' and 'pathDic_3'
                #-------------------------------------------------------------------
                if EmbedQt:
                    dependLib_3 = dict()
                    for idx in dicValIdx:
                        fname = dicVal[idx]
                        if regAux.match(fname):
                            dependLib_3[fname] = regAux.match(fname).groups()[1]
                        elif regQt.match(fname):
                            dependLib_3[fname] = regQt.match(fname).groups()[1]

                    dependencyDic_3.update( {dicKey: dependLib_3} )
                    pathDic_3[nameStyle3] = "@executable_path/" + sourceDirKly + "/" + nameStyle3

                    for libname in dependLib_3.keys():
                        if libname == baseName:
                            continue
                        else:
                            pathDic_3[libname] = "@executable_path/../Frameworks/" + dependLib_3[libname]

                #-------------------------------------------------------------------
                # (G) Dependencies on Python framework (optional)
                #     Populate 'dependencyDic_4' and 'pathDic_4'
                #-------------------------------------------------------------------
                if EmbedPython3:
                    dependLib_4 = dict()
                    for idx in dicValIdx:
                        fname = dicVal[idx]
                        if regPy3.match(fname):
                            dependLib_4[fname] = "Python.framework/%s" % regPy3.match(fname).groups()[1]

                    dependencyDic_4.update( {dicKey: dependLib_4} )
                    pathDic_4[nameStyle3] = "@executable_path/" + sourceDirKly + "/" + nameStyle3

                    for libname in dependLib_4.keys():
                        if libname == baseName:
                            continue
                        else:
                            pathDic_4[libname] = "@executable_path/../Frameworks/" + dependLib_4[libname]

    if 441 in ToolDebug:
        DumpDependencyDicPair( "In [4-4 441]:", dependencyDic_2, pathDic_2 )

    if 442 in ToolDebug:
        DumpDependencyDicPair( "In [4-4 442]:", dependencyDic_3, pathDic_3 )

    if 443 in ToolDebug:
        DumpDependencyDicPair( "In [4-4 443]:", dependencyDic_4, pathDic_4 )

>>>>>>> c7c57a43
    print( " [5-1] Setting and changing the identification names among KLayout's libraries ..." )
    #-------------------------------------------------------------
    # [5-1] Set the identification names for KLayout's libraries
    #     and make the library aware of the locations of libraries
    #     on which it depends; that is, inter-library dependency
    #-------------------------------------------------------------
    os.chdir(targetDirF)
    ret = SetChangeIdentificationNameOfDyLib( dependencyDic_1, pathDic_1 )
    if not ret == 0:
        msg = "!!! Failed to set and change to new identification names with (dependencyDic_1, pathDic_1) !!!"
        print(msg)
        return 1

    print( " [5-2] Setting and changing the identification names among pymod's libraries ..." )
    #-------------------------------------------------------------
    # [5-2] Similarly for the pymod's libraries...
    #-------------------------------------------------------------
    if not targetDirKly == None:
        os.chdir(targetDirKly)
        if len(dependencyDic_2) > 0 and len(pathDic_2) > 0:
            ret = SetChangeIdentificationNameOfDyLib( dependencyDic_2, pathDic_2 )
            if not ret == 0:
                msg = "!!! Failed to set and change to new identification names with (dependencyDic_2, pathDic_2) !!!"
                print(msg)
                return 1

        if len(dependencyDic_3) > 0 and len(pathDic_3) > 0:
            ret = SetChangeIdentificationNameOfDyLib( dependencyDic_3, pathDic_3 )
            if not ret == 0:
                msg = "!!! Failed to set and change to new identification names with (dependencyDic_3, pathDic_3) !!!"
                print(msg)
                return 1

        if len(dependencyDic_4) > 0 and len(pathDic_4) > 0:
            ret = SetChangeIdentificationNameOfDyLib( dependencyDic_4, pathDic_4 )
            if not ret == 0:
                msg = "!!! Failed to set and change to new identification names with (dependencyDic_4, pathDic_4) !!!"
                print(msg)
                return 1

    print( " [6] Copying the built executables and resource files ..." )
    #-------------------------------------------------------------
    # [6] Copy some known files in source directories to
    #     relevant target directories
    #-------------------------------------------------------------
    os.chdir(ProjectDir)
    sourceDir0 = "%s/klayout.app/Contents" % MacBinDir
    sourceDir1 = sourceDir0 + "/MacOS"
    sourceDir2 = "%s/macbuild/Resources" % ProjectDir
    sourceDir3 = "%s" % MacBinDir

    # (A) the main components
    tmpfileM = ProjectDir + "/macbuild/Resources/Info.plist.template"
    keydicM  = { 'exe': 'klayout', 'icon': 'klayout.icns', 'bname': 'klayout', 'ver': Version }
    plistM   = GenerateInfoPlist( keydicM, tmpfileM )
    with open( targetDir0 + "/Info.plist", "w" ) as file:
        file.write(plistM)

    shutil.copy2( sourceDir0 + "/PkgInfo",      targetDir0 ) # this file is not mandatory
    shutil.copy2( sourceDir1 + "/klayout",      targetDirM )
    shutil.copy2( sourceDir2 + "/klayout.icns", targetDirR )

    os.chmod( targetDir0 + "/PkgInfo",      0o0644 )
    os.chmod( targetDir0 + "/Info.plist",   0o0644 )
    os.chmod( targetDirM + "/klayout",      0o0755 )
    os.chmod( targetDirR + "/klayout.icns", 0o0644 )

    # (B) the buddy command line tools
    buddies = glob.glob( sourceDir3 + "/strm*" )
    for item in buddies:
        shutil.copy2( item, targetDirB )
        buddy = os.path.basename(item)
        os.chmod( targetDirB + "/" + buddy, 0o0755 )

    # (C) the Pymod
    if BuildPymodWhl and not pymodDistDir == "":
        for item in glob.glob( pymodDistDir + "/*.whl" ):
            shutil.copy2( item,  targetDirP )

    print( " [7] Setting and changing the identification names of KLayout's libraries in each executable ..." )
    #------------------------------------------------------------------------------------
    # [7] Set and change the library identification name(s) of different executable(s)
    #------------------------------------------------------------------------------------
    os.chdir(ProjectDir)
    os.chdir(MacPkgDir)
    klayoutexec = "klayout.app/Contents/MacOS/klayout"
    ret = SetChangeLibIdentificationName( klayoutexec, "../Frameworks" )
    if not ret == 0:
        os.chdir(ProjectDir)
        msg = "!!! Failed to set/change library identification name for <%s> !!!"
        print( msg % klayoutexec, file=sys.stderr )
        return 1

    buddies     = glob.glob( "klayout.app/Contents/Buddy/strm*" )
    macdepQtOpt = ""
    for buddy in buddies:
        macdepQtOpt += " -executable=%s" % buddy
        ret = SetChangeLibIdentificationName( buddy, "../Frameworks" )
        if not ret == 0:
            os.chdir(ProjectDir)
            msg = "!!! Failed to set/change library identification name for <%s> !!!"
            print( msg % buddy, file=sys.stderr )
            return 1

    if DeploymentF:
        print( " [8] Finally, deploying Qt's Frameworks and auxiliary libraries ..." )
        #-------------------------------------------------------------
        # [8] Deploy Qt Frameworks
        #-------------------------------------------------------------
        verbose    = " -verbose=%d" % DeployVerbose
        app_bundle = "klayout.app"
        options    = macdepQtOpt + verbose
        deploytool = parameters['deploy_tool']

        # Without the following, the plugin cocoa would not be found properly.
        shutil.copy2( sourceDir2 + "/qt.conf", targetDirM )
        os.chmod( targetDirM + "/qt.conf", 0o0644 )

        os.chdir(ProjectDir)
        os.chdir(MacPkgDir)
        command = "%s %s %s" % ( deploytool, app_bundle, options )
        if subprocess.call( command, shell=True ) != 0:
            msg = "!!! Failed to deploy applications on OSX/macOS !!!"
            print( msg, file=sys.stderr )
            print("")
            os.chdir(ProjectDir)
            return 1

        #-----------------------------------------------------------------------------------------------
        # [9] Special deployment of Python3.8 or newer from Homebrew
        #     To use Python3.8 from Homebrew on Catalina...
        #       in "/usr/local/opt/python@3.8/lib/"
        #             Python.framework -> ../Frameworks/Python.framework/ <=== this symbolic was needed
        #             pkgconfig/
        #
        #     Use the "python3HB.py" tool to make different symbolic links [*] including the above one.
        #        Catalina0{kazzz-s} lib (1)% pwd
        #        /usr/local/opt/python@3.8/lib
        #        Catalina0{kazzz-s} lib (2)% ll
        #        total 0
        #        drwxr-xr-x  4 kazzz-s admin 128 12 16 21:40 .
        #        drwxr-xr-x 13 kazzz-s admin 416 12 12 23:08 ..
        #    [*] lrwxr-xr-x  1 kazzz-s admin  31 12 16 21:40 Python.framework -> ../Frameworks/Python.framework/
        #        drwxr-xr-x  4 kazzz-s admin 128 12 12 23:08 pkgconfig
        #
        #        Catalina0{kazzz-s} Python.framework (3)% pwd
        #        /usr/local/opt/python@3.8/Frameworks/Python.framework/Versions
        #        Catalina0{kazzz-s} Versions (4)% ll
        #        total 0
        #        drwxr-xr-x 4 kazzz-s admin 128 12 16 21:40 .
        #        drwxr-xr-x 6 kazzz-s admin 192 12 16 21:40 ..
        #        drwxr-xr-x 9 kazzz-s admin 288 12 12 23:08 3.8
        #    [*] lrwxr-xr-x 1 kazzz-s admin   4 12 16 21:40 Current -> 3.8/
        #
        #        Catalina0{kazzz-s} Python.framework (5)% pwd
        #        /usr/local/opt/python@3.8/Frameworks/Python.framework
        #        Catalina0{kazzz-s} Python.framework (6)% ll
        #        total 0
        #        drwxr-xr-x 6 kazzz-s admin 192 12 16 21:40 .
        #        drwxr-xr-x 3 kazzz-s admin  96 12 12 23:07 ..
        #    [*] lrwxr-xr-x 1 kazzz-s admin  25 12 16 21:40 Headers -> Versions/Current/Headers/
        #    [*] lrwxr-xr-x 1 kazzz-s admin  23 12 16 21:40 Python -> Versions/Current/Python
        #    [*] lrwxr-xr-x 1 kazzz-s admin  27 12 16 21:40 Resources -> Versions/Current/Resources/
        #        drwxr-xr-x 4 kazzz-s admin 128 12 16 21:40 Versions
        #-----------------------------------------------------------------------------------------------
        deploymentPython311HB  = (ModulePython == 'Python311Brew')
        deploymentPython39HB   = (ModulePython == 'Python39Brew')
        deploymentPythonAutoHB = (ModulePython == 'PythonAutoBrew')
        if (deploymentPython311HB or deploymentPython39HB or deploymentPythonAutoHB) and NonOSStdLang:
            # from build4mac_util import WalkFrameworkPaths, PerformChanges
            # from build4mac_util import Change_Python_LibPath_RelativeToAbsolute, DumpDependencyDic

            if deploymentPython311HB:
                HBPythonFrameworkPath = HBPython311FrameworkPath
                pythonHBVer           = "3.11" # 'pinned' to this version as of KLayout version 0.28.12 (2020-10-27)
            elif deploymentPython39HB:
                HBPythonFrameworkPath = HBPython39FrameworkPath
                pythonHBVer           = "3.9" # 'pinned' to this version as of KLayout version 0.28.2 (2023-01-02)
                                              # More specifically, "3.9.17" as of KLayout version 0.28.12 (2023-09-dd)
            elif deploymentPythonAutoHB:
                HBPythonFrameworkPath = HBPythonAutoFrameworkPath
                pythonHBVer           = HBPythonAutoVersion

            bundlePath          = AbsMacPkgDir + '/klayout.app'
            bundleExecPathAbs   = '%s/Contents/MacOS/' % bundlePath
            pythonFrameworkPath = '%s/Contents/Frameworks/Python.framework' % bundlePath
            testTarget          = '%s/Versions/%s/lib/python%s/test' % (pythonFrameworkPath, pythonHBVer, pythonHBVer)
            resourceTarget1     = '%s/Versions/%s/Resources' % (pythonFrameworkPath, pythonHBVer)
            resourceTarget2     = '%s/Resources' % pythonFrameworkPath
            binTarget           = '%s/Versions/%s/bin' % (pythonFrameworkPath, pythonHBVer)
            sitepackagesTarget  = '%s/Versions/%s/lib/python%s/site-packages' % (pythonFrameworkPath, pythonHBVer, pythonHBVer)
            sitepackagesSource  = '%s/Versions/%s/lib/python%s/site-packages' % (HBPythonFrameworkPath, pythonHBVer, pythonHBVer)

            print( "" )
            print( " [9] Optional deployment of Python from %s ..." % HBPythonFrameworkPath )
            print( "  [9.1] Copying Python Framework" )
            if 910 in ToolDebug:
                dbglevel = 910
            else:
                dbglevel = 0

            cmd01 = "rm -rf %s" % pythonFrameworkPath
            cmd02 = "rsync -a --safe-links %s/ %s" % (HBPythonFrameworkPath, pythonFrameworkPath)

            cmd03 = "rm -rf %s" % testTarget
            cmd04 = "rm -rf %s" % resourceTarget1
            cmd05 = "unlink %s" % resourceTarget2
            cmd06 = "rm -rf %s" % binTarget

            cmd07 = "mkdir %s" % sitepackagesTarget
            cmd08 = "cp -RL %s/{*distutils*,pip*,pkg_resources,setuptools*,wheel*} %s" % (sitepackagesSource, sitepackagesTarget)

            shell_commands = list()
            shell_commands.append(cmd01)
            shell_commands.append(cmd02)
            shell_commands.append(cmd03)
            shell_commands.append(cmd04)
            shell_commands.append(cmd05)
            shell_commands.append(cmd06)
            shell_commands.append(cmd07)
            shell_commands.append(cmd08)

            for command in shell_commands:
                if subprocess.call( command, shell=True ) != 0:
                    msg = "In [9.1], failed to execute command: %s"
                    print( msg % command, file=sys.stderr )
                    sys.exit(1)

            if HBPythonIs39 == None or HBPythonIs39 == True:
                shutil.copy2( sourceDir2 + "/start-console.py", targetDirM )
            else:
                ret = Generate_Start_Console_Py( sourceDir2 + "/template-start-console.py",
                                                 pythonHBVer,
                                                 targetDirM + "/start-console.py" )
                if ret == False:
                    print( "! Generate_Start_Console_Py() failed", file=sys.stderr )
                    return 1

            shutil.copy2( sourceDir2 + "/klayout_console",  targetDirM )
            os.chmod( targetDirM + "/start-console.py", 0o0755 )
            os.chmod( targetDirM + "/klayout_console",  0o0755 )

            print( "  [9.2] Re-linking dylib dependencies inside Python.framework" )
            print( "   [9.2.1] Patching Python Framework" )
            if 921 in ToolDebug:
                dbglevel = 921
            else:
                dbglevel = 0
            Change_Python_LibPath_RelativeToAbsolute( pythonFrameworkPath, debug_level=dbglevel )
            depdict = WalkFrameworkPaths( pythonFrameworkPath, debug_level=dbglevel )
            DumpDependencyDic( "[9.2.1]", depdict, debug_level=dbglevel )
            appPythonFrameworkPath = '@executable_path/../Frameworks/Python.framework/'
            replacePairs = [ (HBPythonFrameworkPath, appPythonFrameworkPath, False) ]
            PerformChanges( depdict, replacePairs, bundleExecPathAbs, debug_level=dbglevel )

            print( "   [9.2.2] Patching 'Python' itself in Python Framework" )
            if 922 in ToolDebug:
                dbglevel = 922
            else:
                dbglevel = 0
            filterreg = r'\t+%s/(opt|Cellar)' % DefaultHomebrewRoot
            Patch_Python_In_PythonFramework( pythonFrameworkPath, filter_regex=filterreg, debug_level=dbglevel )

            print( "   [9.2.3] Patching %s/opt/ libs" % DefaultHomebrewRoot ) # eg. DefaultHomebrewRoot == "/usr/local"
            if 923 in ToolDebug:
                dbglevel = 923
            else:
                dbglevel = 0
            filterreg = r'\t+%s/(opt|Cellar)' % DefaultHomebrewRoot
            depdict   = WalkFrameworkPaths( pythonFrameworkPath, search_path_filter=filterreg, debug_level=dbglevel )
            DumpDependencyDic( "[9.2.3]", depdict, debug_level=dbglevel )
            usrLocalPath    = '%s/opt/' % DefaultHomebrewRoot
            appUsrLocalPath = '@executable_path/../Frameworks/'
            replacePairs    = [ (usrLocalPath, appUsrLocalPath, True) ]
            PerformChanges( depdict, replacePairs, bundleExecPathAbs, debug_level=dbglevel )

            #---------------------------------------------------------------------------------------------------
            # https://formulae.brew.sh/formula/python@3.9
            #   as of 2023-09-22, python@3.9 depends on:
            #     gdbm        1.23    GNU database manager
            #     mpdecimal   2.5.1   Library for decimal floating point arithmetic
            #     openssl@3   3.1.2   Cryptography and SSL/TLS Toolkit
            #     readline    8.2.1   Library for command-line editing
            #     sqlite      3.43.1  Command-line interface for SQLite
            #     xz          5.4.4   General-purpose data compression with high compression ratio
            #---------------------------------------------------------------------------------------------------
            # https://formulae.brew.sh/formula/python@3.11
            #   as of 2023-10-24, python@3.11 depends on:
            #     mpdecimal   2.5.1   Library for decimal floating point arithmetic
            #     openssl@3   3.1.3   Cryptography and SSL/TLS Toolkit
            #     sqlite      3.43.2  Command-line interface for SQLite
            #     xz          5.4.4   General-purpose data compression with high compression ratio
            #---------------------------------------------------------------------------------------------------
            print( "   [9.2.4] Patching [mpdecimal, openssl@3, sqlite, xz(, gdbm, readline)]" )
            if 924 in ToolDebug:
                dbglevel = 924
            else:
                dbglevel = 0
            usrLocalPath    = '%s/opt/' % DefaultHomebrewRoot
            appUsrLocalPath = '@executable_path/../Frameworks/'
            replacePairs    = [ (usrLocalPath, appUsrLocalPath, True) ]
            replacePairs.extend( [ (openssl_version, '@executable_path/../Frameworks/openssl@3', True)
                for openssl_version in glob.glob( '%s/Cellar/openssl@3/*' % DefaultHomebrewRoot ) ] )
            filterreg = r'\t+%s/(opt|Cellar)' % DefaultHomebrewRoot
            depdict   = WalkFrameworkPaths( [pythonFrameworkPath + '/../mpdecimal',
                                             pythonFrameworkPath + '/../openssl@3',
                                             pythonFrameworkPath + '/../sqlite',
                                             pythonFrameworkPath + '/../xz',
                                             pythonFrameworkPath + '/../gdbm',
                                             pythonFrameworkPath + '/../readline'],
                                             search_path_filter=filterreg,
                                             debug_level=dbglevel )

            DumpDependencyDic( "[9.2.4]", depdict, debug_level=dbglevel )
            PerformChanges( depdict, replacePairs, bundleExecPathAbs, debug_level=dbglevel )

            print( "  [9.3] Re-linking dylib dependencies for klayout" )
            if 931 in ToolDebug:
                dbglevel = 931
            else:
                dbglevel = 0
            klayoutPath = bundleExecPathAbs
            depdict     = WalkFrameworkPaths( klayoutPath, filter_regex=r'klayout$', debug_level=dbglevel )
            DumpDependencyDic( "[9.3.1]", depdict, debug_level=dbglevel )
            replacePairs = [ (HBPythonFrameworkPath, appPythonFrameworkPath, False) ]
            PerformChanges( depdict, replacePairs, bundleExecPathAbs, debug_level=dbglevel )

            if 932 in ToolDebug:
                dbglevel = 932
            else:
                dbglevel = 0
            libKlayoutPath = bundleExecPathAbs + '../Frameworks'
            depdict        = WalkFrameworkPaths( libKlayoutPath, filter_regex=r'libklayout', debug_level=dbglevel )
            DumpDependencyDic( "[9.3.2]", depdict, debug_level=dbglevel )
            replacePairs = [ (HBPythonFrameworkPath, appPythonFrameworkPath, False) ]
            PerformChanges( depdict, replacePairs, bundleExecPathAbs, debug_level=dbglevel )

            print( "  [9.4] Patching site.py and pip/" )
            if 940 in ToolDebug:
                dbglevel = 940
            else:
                dbglevel = 0
            site_module = "%s/Versions/%s/lib/python%s/site.py" % (pythonFrameworkPath, pythonHBVer, pythonHBVer)
            #-----------------------------------------------------------------------------------------
            # Rewrite the above <site.py> file.
            #     :
            #     # Prefixes for site-packages; add additional prefixes like /usr/local here
            #     PREFIXES = [sys.prefix, sys.exec_prefix]
            # (1) sys.real_prefix = sys.prefix <=== (1) add
            #     # Enable per user site-packages directory
            #     # set it to False to disable the feature or True to force the feature
            # (2) ENABLE_USER_SITE = False <=== (2) modify
            #     :
            #
            # This will fool pip into thinking it's inside a virtual environment
            # and install new packages to the correct site-packages.
            #-----------------------------------------------------------------------------------------
            # It looks like the technique of modifying <site.py> works when Python<=3.9 as follows.
            # However, it doesn't when 3.11<=Python.
            #
            # In </home/kazzz-s/GitWork/cpython-39/Lib/site.py> (Linux source code build)
            #    :
            #    # Prefixes for site-packages; add additional prefixes like /usr/local here
            #    PREFIXES = [sys.prefix, sys.exec_prefix]
            #    # Enable per user site-packages directory
            #    # set it to False to disable the feature or True to force the feature
            #    ENABLE_USER_SITE = None
            #    print( "### I have imported the modified <%s>" % __file__ ) <=== (3) added
            #    :
            #
            #  MyLinux{kazzz-s}(1)$ ./python
            #  ### I have imported the modified </home/kazzz-s/GitWork/cpython-39/Lib/site.py> ---(3)
            #  Python 3.9.18+ (heads/3.9:43a6e4fa49, Oct 27 2023, 12:51:17)
            #  [GCC 9.4.0] on linux
            #  Type "help", "copyright", "credits" or "license" for more information.
            #  >>>
            #-----------------------------------------------------------------------------------------
            with open(site_module, 'r') as site:
                buf = site.readlines()
            with open(site_module, 'w') as site:
                for line in buf:
                    if re.match("^PREFIXES", line) is not None:
                        line = line + "sys.real_prefix = sys.prefix\n" # --- (1)
                    # do not allow installation in the user folder.
                    if re.match("^ENABLE_USER_SITE", line) is not None:
                        line = "ENABLE_USER_SITE = False\n" # --- (2)
                    site.write(line)

            #-----------------------------------------------------------------------------------------
            # Typical usage of 'pip' after installation of the DMG package
            #
            # $ cd /Applications/klayout.app/Contents/MacOS/
            # $ ./start-console.py
            #
            # $ /Applications/klayout.app/Contents/MacOS/start-console.py
            # Warning: Populating font family aliases took 195 ms. Replace uses of missing font\
            # family "Monospace" with one that exists to avoid this cost.
            # Python 3.7.8 (default, Jul  4 2020, 10:17:17)
            # [Clang 11.0.3 (clang-1103.0.32.62)] on darwin
            # Type "help", "copyright", "credits" or "license" for more information.
            # (KLayout Python Console)
            # >>> import pip
            # >>> pip.main( ['install', 'pandas', 'scipy', 'matplotlib'] )
            # >>> quit()
            #
            # 'pandas' depends on many modules including 'numpy'. They are also installed.
            #-----------------------------------------------------------------------------------------
            pip_module = "%s/Versions/%s/lib/python%s/site-packages/pip/__init__.py" % \
                                     (pythonFrameworkPath, pythonHBVer, pythonHBVer)
            with open(pip_module, 'r') as pip:
                buf = pip.readlines()
            with open(pip_module, 'w') as pip:
                for line in buf:
                    # this will reject user's configuration of pip, forcing the isolated mode
                    line = re.sub("return isolated$", "return isolated or True", line)
                    pip.write(line)

            #----------------------------------------------------------------------------------------------------
            # Patch distutils/ in older versions of Python.
            # However, newer versions of Python deprecate the distutils.cfg file and the distutils module itself.
            #   Ref. https://github.com/Homebrew/homebrew-core/issues/76621
            #----------------------------------------------------------------------------------------------------
            if deploymentPython39HB or (HBPythonAutoVersion == "3.9"): # Python == 3.9
                print( deploymentPython39HB, HBPythonAutoVersion )
                print( "  [9.5.1] Patching distutils/" )
                if 951 in ToolDebug:
                    dbglevel = 951
                else:
                    dbglevel = 0
                distutilsconfig = "%s/Versions/%s/lib/python%s/distutils/distutils.cfg" % \
                                                (pythonFrameworkPath, pythonHBVer, pythonHBVer)
                #-----------------------------------------------------------------------------------------
                # Rewrite the above <distutils.cfg> file in Homebrew python@3.9.18.
                #    [install]
                #    prefix=/usr/local <=== remove this line
                #    [build_ext]
                #    include_dirs=/usr/local/include:/usr/local/opt/openssl@3/include:\
                #                 /usr/local/opt/sqlite/include
                #    library_dirs=/usr/local/lib:/usr/local/opt/openssl@3/lib:/usr/local/opt/sqlite/lib
                #
                # This will cause all packages to be installed to sys.prefix
                #-----------------------------------------------------------------------------------------
                with open(distutilsconfig, 'r') as file:
                    buf = file.readlines()
                with open(distutilsconfig, 'w') as file:
                    for line in buf:
                        if re.match('prefix=', line) is not None:
                            continue
                        file.write(line)

            elif deploymentPython311HB or (HBPythonAutoVersion == "3.11"): # Python == 3.11
                # The above 'distutils.cfg' file does not exist in the distutils/ directory of Python 3.11.
                # Use a different technique.
                print( "  [9.5.2] In the Python3.11 environment, use an alternative method of patching distutils/" )
                print( "          See Contents/MacOS/start-console.py in /Applications/klayout.app/" )
            else: # other than ["3.11", "3.9"]; "3.12" <= Python is yet to be tested
                print( "!!! HW-dmg package assumes either python@3.11 or python@3.9" )
                print( "!!! 'distutils' has been deprecated in 3.12 <= Python" )
                print("")
                os.chdir(ProjectDir)
                return 1

        #-------------------------------------------------------------
        # [10] Special deployment of Ruby3.3 from Homebrew?
        #-------------------------------------------------------------
        deploymentRuby33HB = (ModuleRuby == 'Ruby33Brew')
        if deploymentRuby33HB and NonOSStdLang:

            print( "" )
            print( " [10] You have reached optional deployment of Ruby from %s ..." % HBRuby33Path )
            print( "   [!!!] Sorry, the deployed package will not work properly since deployment of" )
            print( "         Ruby3.3 from Homebrew is not yet supported." )
            print( "         Since you have Homebrew development environment, there two options:" )
            print( "           (1) Retry to make a package with '-Y|--DEPLOY' option." )
            print( "               This will not deploy any of Qt[5|6], Python, and Ruby from Homebrew." )
            print( "               Instead, the package will directly use those Frameworks and libraries" )
            print( "               in your Homebrew environment." )
            print( "           (2) Rebuild KLayout with '-r|--ruby <nil|Sys>' option depending on your preference." )
            print( "" )

    else:
        print( " [8] Skipped deploying Qt's Frameworks and optional Python/Ruby Frameworks..." )
    print( "##### Finished deploying the libraries and executables for <klayout.app> #####" )
    print("")
    os.chdir(ProjectDir)
    return 0

#------------------------------------------------------------------------------
## The main function
#------------------------------------------------------------------------------
def Main():
    pp = pprint.PrettyPrinter( indent=4, width=140 )
    config = Get_Default_Config()
    Parse_CLI_Args(config)

    #----------------------------------------------------------
    # [The main build stage]
    #----------------------------------------------------------
    parameters = Get_Build_Parameters(config)
    pp.pprint(parameters)

    if not config['DeploymentF'] and not config['DeploymentP']:
        ret = Run_Build_Command(config, parameters)
        pp.pprint(config)
        if not ret == 0:
            sys.exit(1)
    else:
        #----------------------------------------------------------
        # [The deployment stage]
        #   Deployment of dynamic link libraries, executables and
        #   resources to make the main "klayout.app" bundle
        #----------------------------------------------------------
        ret = Deploy_Binaries_For_Bundle(config, parameters)
        if not ret == 0:
            sys.exit(1)

#===================================================================================
if __name__ == "__main__":
    Main()

#---------------
# End of file
#---------------<|MERGE_RESOLUTION|>--- conflicted
+++ resolved
@@ -1381,17 +1381,10 @@
             # (C) This library goes into Frameworks, hence record it's path there
             #-------------------------------------------------------------------
             pathDic_1[nameStyle3] = "@executable_path/../Frameworks/" + nameStyle3
-<<<<<<< HEAD
 
     if 410 in ToolDebug:
         DumpDependencyDicPair( "In [4-1 410]:", dependencyDic_1, pathDic_1 )
 
-=======
-
-    if 410 in ToolDebug:
-        DumpDependencyDicPair( "In [4-1 410]:", dependencyDic_1, pathDic_1 )
-
->>>>>>> c7c57a43
     print( " [4-2] Copying the contents of the plugins to the place next to the application..." )
     os.chdir(ProjectDir)
     #-------------------------------------------------------------------------------
@@ -1459,7 +1452,6 @@
     os.symlink( "../MacOS/db_plugins/",  "./db_plugins" )
     os.symlink( "../MacOS/lay_plugins/", "./lay_plugins" )
     os.symlink( "../MacOS/pymod/",       "./pymod" )
-<<<<<<< HEAD
 
     print( " [4-4] Deeply copying 'pymod/*' to 'MacOS/pymod/*'..." )
     #--------------------------------------------------------------------------------------------------------------
@@ -1701,249 +1693,6 @@
     if 443 in ToolDebug:
         DumpDependencyDicPair( "In [4-4 443]:", dependencyDic_4, pathDic_4 )
 
-=======
-
-    print( " [4-4] Deeply copying 'pymod/*' to 'MacOS/pymod/*'..." )
-    #--------------------------------------------------------------------------------------------------------------
-    # [4-4] Deeply copy the 'pymod' directory's contents, if any
-    #             :
-    #             +-- Frameworks/+
-    #             |              +-- '*.framework'
-    #             |              +-- '*.dylib'
-    #             |              +-- 'db_plugins'  --sym.link--> ../MacOS/db_plugins/
-    #             |              +-- 'lay_plugins' --sym.link--> ../MacOS/lay_plugins/
-    #             |              +-- 'pymod'       --sym.link--> ../MacOS/pymod/
-    #             +-- MacOS/+
-    #             |         +-- 'klayout'
-    #             |         +-- db_plugins/
-    #             |         +-- lay_plugins/
-    #             |         +-- pymod/+
-    #             |                   +-- klayout/+
-    #             |                               +-- (*)
-    #             |                   +-- pya/+
-    #             |                           +-- __init__.py
-    #             :
-    # (*) Example
-    #    -rwxr-xr-x  ...  QtCore.cpython-311-darwin.so --- (+)
-    #    -rwxr-xr-x  ...  QtDesigner.cpython-311-darwin.so
-    #    -rwxr-xr-x  ...  QtGui.cpython-311-darwin.so
-    #    -rwxr-xr-x  ...  QtMultimedia.cpython-311-darwin.so
-    #    -rwxr-xr-x  ...  QtNetwork.cpython-311-darwin.so
-    #    -rwxr-xr-x  ...  QtPrintSupport.cpython-311-darwin.so
-    #    -rwxr-xr-x  ...  QtSql.cpython-311-darwin.so
-    #    -rwxr-xr-x  ...  QtSvg.cpython-311-darwin.so
-    #    -rwxr-xr-x  ...  QtUiTools.cpython-311-darwin.so
-    #    -rwxr-xr-x  ...  QtWidgets.cpython-311-darwin.so
-    #    -rwxr-xr-x  ...  QtXml.cpython-311-darwin.so
-    #    -rwxr-xr-x  ...  QtXmlPatterns.cpython-311-darwin.so
-    #    -rwxr-xr-x  ...  __init__.py
-    #    drwxr-xr-x  ...  __pycache__
-    #    drwxr-xr-x  ...  db
-    #    -rwxr-xr-x  ...  dbcore.cpython-311-darwin.so
-    #    drwxr-xr-x  ...  lay
-    #    -rwxr-xr-x  ...  laycore.cpython-311-darwin.so
-    #    drwxr-xr-x  ...  lib
-    #    -rwxr-xr-x  ...  libcore.cpython-311-darwin.so
-    #    drwxr-xr-x  ...  pya
-    #    -rwxr-xr-x  ...  pyacore.cpython-311-darwin.so
-    #    drwxr-xr-x  ...  rdb
-    #    -rwxr-xr-x  ...  rdbcore.cpython-311-darwin.so
-    #    drwxr-xr-x  ...  tl
-    #    -rwxr-xr-x  ...  tlcore.cpython-311-darwin.so
-    #
-    #--------------------------------------------------------------------------------------------------------------
-    # (+) Example of the inter-library dependency of pymod's library
-    #
-    # % otool -L QtCore.cpython-311-darwin.so
-    #
-    # QtCore.cpython-311-darwin.so:
-    #     libQtCore.0.dylib (compatibility version 0.28.0, current version 0.28.17)
-    #     /opt/local/lib/libgit2.1.7.dylib (compatibility version 1.7.0, current version 1.7.2)
-    #     /opt/local/lib/libz.1.dylib (compatibility version 1.0.0, current version 1.3.1)
-    #     /usr/local/opt/python@3.11/Frameworks/Python.framework/Versions/3.11/Python (compatibility...)
-    #     libklayout_tl.0.dylib (compatibility version 0.28.0, current version 0.28.17)
-    #     libklayout_gsi.0.dylib (compatibility version 0.28.0, current version 0.28.17)
-    #     libklayout_pya.0.dylib (compatibility version 0.28.0, current version 0.28.17)
-    #     libklayout_QtCore.0.dylib (compatibility version 0.28.0, current version 0.28.17)
-    #     libklayout_QtGui.0.dylib (compatibility version 0.28.0, current version 0.28.17)
-    #     libklayout_QtWidgets.0.dylib (compatibility version 0.28.0, current version 0.28.17)
-    #     /opt/local/libexec/qt5/lib/QtPrintSupport.framework/Versions/5/QtPrintSupport (compatibility...)
-    #     /opt/local/libexec/qt5/lib/QtDesigner.framework/Versions/5/QtDesigner (compatibility...)
-    #     /opt/local/libexec/qt5/lib/QtMultimediaWidgets.framework/Versions/5/QtMultimediaWidgets (compatibility...)
-    #     /opt/local/libexec/qt5/lib/QtSvg.framework/Versions/5/QtSvg (compatibility...)
-    #     /opt/local/libexec/qt5/lib/QtWidgets.framework/Versions/5/QtWidgets (compatibility...)
-    #     /opt/local/libexec/qt5/lib/QtMultimedia.framework/Versions/5/QtMultimedia (compatibility...)
-    #     /opt/local/libexec/qt5/lib/QtGui.framework/Versions/5/QtGui (compatibility...)
-    #     /System/Library/Frameworks/AppKit.framework/Versions/C/AppKit (compatibility...)
-    #     /System/Library/Frameworks/Metal.framework/Versions/A/Metal (compatibility...)
-    #     /opt/local/libexec/qt5/lib/QtXml.framework/Versions/5/QtXml (compatibility...)
-    #     /opt/local/libexec/qt5/lib/QtXmlPatterns.framework/Versions/5/QtXmlPatterns (compatibility...)
-    #     /opt/local/libexec/qt5/lib/QtNetwork.framework/Versions/5/QtNetwork (compatibility...)
-    #     /opt/local/libexec/qt5/lib/QtSql.framework/Versions/5/QtSql (compatibility...)
-    #     /opt/local/libexec/qt5/lib/QtCore.framework/Versions/5/QtCore (compatibility...)
-    #     /System/Library/Frameworks/DiskArbitration.framework/Versions/A/DiskArbitration (compatibility...)
-    #     /System/Library/Frameworks/IOKit.framework/Versions/A/IOKit (compatibility...)
-    #     /System/Library/Frameworks/OpenGL.framework/Versions/A/OpenGL (compatibility...)
-    #     /System/Library/Frameworks/AGL.framework/Versions/A/AGL (compatibility...)
-    #     /usr/lib/libc++.1.dylib (compatibility...)
-    #     /usr/lib/libSystem.B.dylib (compatibility...)
-    #--------------------------------------------------------------------------------------------------------------
-    os.chdir(AbsMacBinDir)
-    sourceDirKly    = "pymod/klayout"
-    sourdeDirPya    = "pymod/pya"
-    pymodDirInBin   = os.path.isdir(sourceDirKly) and os.path.isdir(sourdeDirPya)
-    dependencyDic_2 = dict() # inter-library dependency dictionary
-    pathDic_2       = dict() # paths to insert for each library
-    dependencyDic_3 = dict() # inter-library dependency dictionary
-    pathDic_3       = dict() # paths to insert for each library
-    dependencyDic_4 = dict() # inter-library dependency dictionary
-    pathDic_4       = dict() # paths to insert for each library
-
-    if pymodDirInBin:
-        targetDirKly = os.path.join(targetDirM, sourceDirKly)
-        targetDirPya = os.path.join(targetDirM, sourdeDirPya)
-
-        retK = Deeply_Copy_Dir( sourceDirKly, targetDirKly, excl_pat_list=["__pycache__"] )
-        retP = Deeply_Copy_Dir( sourdeDirPya, targetDirPya, excl_pat_list=["__pycache__"] )
-        if not (retK and retP):
-            msg = "!!! Failed to deeply copy the 'pymod' directory's contents !!!"
-            print(msg)
-            return 1
-
-        # <<< Do the remaining job in "MacOS/pymod/klayout/" >>>
-        os.chdir(targetDirKly)
-        #-------------------------------------------------------------------
-        # (A) Prepare regular expressions for the library name-matching
-        #-------------------------------------------------------------------
-        # (1) KLayout's self libraries
-        patSelf = r'^(lib.+[.]dylib)'
-        regSelf = re.compile(patSelf)
-
-        # (2) Auxiliary libraries such as 'libgit2.1.7.dylib'
-        libAux_1 = "/opt/local/lib/"
-        libAux_2 = "/usr/local/lib/"
-        libAux_3 = "/opt/homebrew/lib/"
-        libAux_4 = "/Applications/anaconda3/lib/"
-        patAux   = r'^(%s|%s|%s|%s)(lib.+[.]dylib)' % (libAux_1, libAux_2, libAux_3, libAux_4)
-        regAux   = re.compile(patAux)
-
-        # (3) Qt frameworks
-        #     QtLibRoot:
-        #                MacPorts  ===> '/opt/local/libexec/qt5/lib'
-        #                Homebrew  ===> '/usr/local/opt/qt@5/lib'
-        #                Anaconda3 ===> '/Applications/anaconda3/lib' (not frameworks and won't be embedded)
-        patQt = r'(%s/)(Qt.+[.]framework.+)' % QtLibRoot
-        regQt = re.compile(patQt)
-
-        # (4) Python frameworks (only for Homebrew) # in the case of Intel Mac...
-        libPy3_1 = "%s/" % HBPython311FrameworkPath # /usr/local/opt/python@3.11/Frameworks/Python.framework/
-        libPy3_2 = "%s/" % HBPython39FrameworkPath  # /usr/local/opt/python@3.9/Frameworks/Python.framework/
-        patPy3   = r'^(%s|%s)(.+)' % (libPy3_1, libPy3_2)
-        regPy3   = re.compile(patPy3)
-
-        #-------------------------------------------------------------------------------
-        # (B) Copy the contents of the pymod/klayout/ directory to the place next to
-        #     the main application executable
-        #-------------------------------------------------------------------------------
-        dynamicLinkLibs = glob.glob( os.path.join( targetDirM, sourceDirKly, "*.so" ) )
-        for item in dynamicLinkLibs:
-            if os.path.isfile(item) and not os.path.islink(item):
-                #-------------------------------------------------------------------
-                # (C) Copy an ordinary *.dylib file here by changing the name
-                #     to style (3) and set its mode to 0755 (sanity check).
-                #-------------------------------------------------------------------
-                baseName = os.path.basename(item) # 'QtCore.cpython-311-darwin.so'
-                fullName = os.path.basename(item).split('.') # [ 'QtCore', 'cpython-311-darwin', 'so' ]
-                nameStyle3 = fullName[0] + "." + fullName[1] + ".so" # == fullName; no need to change!
-                destPath = os.path.join( targetDirM, sourceDirKly, nameStyle3 )
-                # shutil.copy2( item, destPath ) # already deeply copied!
-                os.chmod( destPath, 0o0755 ) # just for confirmation
-
-                #-------------------------------------------------------------------
-                # (D) Then get inter-library dependencies
-                #-------------------------------------------------------------------
-                otoolCm   = "otool -L %s" % destPath
-                otoolOut  = os.popen( otoolCm ).read()
-                dependDic = DecomposeLibraryDependency(otoolOut)
-                dicKey    = list(dependDic.keys())[0]
-                dicVal    = dependDic[dicKey]
-                dicValIdx = list( range(0, len(dicVal)) )
-
-                #-------------------------------------------------------------------
-                # (E) Dependencies on KLayout's self libraries (always)
-                #     Populate 'dependencyDic_2' and 'pathDic_2'
-                #-------------------------------------------------------------------
-                if True:
-                    dependLib_2 = dict()
-                    for idx in dicValIdx:
-                        fname = dicVal[idx]
-                        if regSelf.match(fname):
-                            if idx == 0:
-                                dependLib_2[baseName] = baseName
-                            else:
-                                dependLib_2[fname] = fname
-
-                    dependencyDic_2.update( {dicKey: dependLib_2} )
-                    pathDic_2[nameStyle3] = "@executable_path/" + sourceDirKly + "/" + nameStyle3
-
-                    for libname in dependLib_2.keys():
-                        if libname == baseName:
-                            continue
-                        else:
-                            pathDic_2[libname] = "@executable_path/../Frameworks/" + dependLib_2[libname]
-
-                #-------------------------------------------------------------------
-                # (F) Dependencies on Qt and auxiliary libraries (optional)
-                #     Populate 'dependencyDic_3' and 'pathDic_3'
-                #-------------------------------------------------------------------
-                if EmbedQt:
-                    dependLib_3 = dict()
-                    for idx in dicValIdx:
-                        fname = dicVal[idx]
-                        if regAux.match(fname):
-                            dependLib_3[fname] = regAux.match(fname).groups()[1]
-                        elif regQt.match(fname):
-                            dependLib_3[fname] = regQt.match(fname).groups()[1]
-
-                    dependencyDic_3.update( {dicKey: dependLib_3} )
-                    pathDic_3[nameStyle3] = "@executable_path/" + sourceDirKly + "/" + nameStyle3
-
-                    for libname in dependLib_3.keys():
-                        if libname == baseName:
-                            continue
-                        else:
-                            pathDic_3[libname] = "@executable_path/../Frameworks/" + dependLib_3[libname]
-
-                #-------------------------------------------------------------------
-                # (G) Dependencies on Python framework (optional)
-                #     Populate 'dependencyDic_4' and 'pathDic_4'
-                #-------------------------------------------------------------------
-                if EmbedPython3:
-                    dependLib_4 = dict()
-                    for idx in dicValIdx:
-                        fname = dicVal[idx]
-                        if regPy3.match(fname):
-                            dependLib_4[fname] = "Python.framework/%s" % regPy3.match(fname).groups()[1]
-
-                    dependencyDic_4.update( {dicKey: dependLib_4} )
-                    pathDic_4[nameStyle3] = "@executable_path/" + sourceDirKly + "/" + nameStyle3
-
-                    for libname in dependLib_4.keys():
-                        if libname == baseName:
-                            continue
-                        else:
-                            pathDic_4[libname] = "@executable_path/../Frameworks/" + dependLib_4[libname]
-
-    if 441 in ToolDebug:
-        DumpDependencyDicPair( "In [4-4 441]:", dependencyDic_2, pathDic_2 )
-
-    if 442 in ToolDebug:
-        DumpDependencyDicPair( "In [4-4 442]:", dependencyDic_3, pathDic_3 )
-
-    if 443 in ToolDebug:
-        DumpDependencyDicPair( "In [4-4 443]:", dependencyDic_4, pathDic_4 )
-
->>>>>>> c7c57a43
     print( " [5-1] Setting and changing the identification names among KLayout's libraries ..." )
     #-------------------------------------------------------------
     # [5-1] Set the identification names for KLayout's libraries
