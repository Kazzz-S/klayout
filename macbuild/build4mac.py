--- conflicted
+++ resolved
@@ -70,11 +70,7 @@
     usage += "                        :   HB38: use Python 3.8 from Homebrew                           | \n"
     usage += "                        :   Ana3: use Python 3.8 from Anaconda3                          | \n"
     usage += "                        : HBAuto: use the latest Python 3.x auto-detected from Homebrew  | \n"
-<<<<<<< HEAD
-    usage += "   [-j|--jump2pymod]    : jump into <pymod> build (developer's use only)                 | disabled\n"
-=======
     usage += "   [-P|--buildPymod]    : build and deploy Pymod (*.whl and *.egg) for LW-*.dmg          | disabled\n"
->>>>>>> 5f5aa88c
     usage += "   [-n|--noqtbinding]   : don't create Qt bindings for ruby scripts                      | disabled\n"
     usage += "   [-u|--noqtuitools]   : don't include uitools in Qt binding                            | disabled\n"
     usage += "   [-m|--make <option>] : option passed to 'make'                                        | '--jobs=4'\n"
@@ -181,11 +177,7 @@
         ModuleRuby   = "nil"
         ModulePython = "nil"
 
-<<<<<<< HEAD
-    Jump2Pymod    = False
-=======
     BuildPymod    = False
->>>>>>> 5f5aa88c
     NonOSStdLang  = False
     NoQtBindings  = False
     NoQtUiTools   = False
@@ -206,11 +198,7 @@
     config['ModuleQt']      = ModuleQt          # Qt module to be used
     config['ModuleRuby']    = ModuleRuby        # Ruby module to be used
     config['ModulePython']  = ModulePython      # Python module to be used
-<<<<<<< HEAD
-    config['Jump2Pymod']    = Jump2Pymod        # True to jump into <pymod> build
-=======
     config['BuildPymod']    = BuildPymod        # True to build and deploy "Pymod"
->>>>>>> 5f5aa88c
     config['NonOSStdLang']  = NonOSStdLang      # True if non-OS-standard language is chosen
     config['NoQtBindings']  = NoQtBindings      # True if not creating Qt bindings for Ruby scripts
     config['NoQtUiTools']   = NoQtUiTools       # True if not to include QtUiTools in Qt binding
@@ -250,11 +238,7 @@
     ModuleQt      = config['ModuleQt']
     ModuleRuby    = config['ModuleRuby']
     ModulePython  = config['ModulePython']
-<<<<<<< HEAD
-    Jump2Pymod    = config['Jump2Pymod']
-=======
     BuildPymod    = config['BuildPymod']
->>>>>>> 5f5aa88c
     NonOSStdLang  = config['NonOSStdLang']
     NoQtBindings  = config['NoQtBindings']
     NoQtUiTools   = config['NoQtUiTools']
@@ -283,19 +267,11 @@
                     dest='type_python',
                     help="Python type=['nil', 'Sys', 'MP38', 'HB38', 'Ana3', 'HBAuto']" )
 
-<<<<<<< HEAD
-    p.add_option( '-j', '--jump2pymod',
-                    action='store_true',
-                    dest='jump_to_pymod',
-                    default=False,
-                    help="jump into <pymod> build (developer's use only)" )
-=======
     p.add_option( '-P', '--buildPymod',
                     action='store_true',
                     dest='build_pymod',
                     default=False,
                     help="build and deploy <Pymod> (disabled)" )
->>>>>>> 5f5aa88c
 
     p.add_option( '-n', '--noqtbinding',
                     action='store_true',
@@ -351,11 +327,7 @@
         p.set_defaults( type_qt        = "qt5brew",
                         type_ruby      = "hb27",
                         type_python    = "hb38",
-<<<<<<< HEAD
-                        jump_to_pymod  = False,
-=======
                         build_pymod    = False,
->>>>>>> 5f5aa88c
                         no_qt_binding  = False,
                         no_qt_uitools  = False,
                         make_option    = "--jobs=4",
@@ -369,11 +341,7 @@
         p.set_defaults( type_qt        = "qt5macports",
                         type_ruby      = "sys",
                         type_python    = "sys",
-<<<<<<< HEAD
-                        jump_to_pymod  = False,
-=======
                         build_pymod    = False,
->>>>>>> 5f5aa88c
                         no_qt_binding  = False,
                         no_qt_uitools  = False,
                         make_option    = "--jobs=4",
@@ -518,11 +486,7 @@
     ModuleSet = ( choiceQt5, choiceRuby, choicePython )
 
     # (E) Set other parameters
-<<<<<<< HEAD
-    Jump2Pymod   = opt.jump_to_pymod
-=======
     BuildPymod   = opt.build_pymod
->>>>>>> 5f5aa88c
     NoQtBindings = opt.no_qt_binding
     NoQtUiTools  = opt.no_qt_uitools
     MakeOptions  = opt.make_option
@@ -575,7 +539,7 @@
         print( "" )
         print( message )
         print( "" )
-        if CheckComOnly and not Jump2Pymod:
+        if CheckComOnly:
             sys.exit(0)
 
     #-----------------------------------------------------
@@ -586,11 +550,7 @@
     config['ModuleQt']      = ModuleQt
     config['ModuleRuby']    = ModuleRuby
     config['ModulePython']  = ModulePython
-<<<<<<< HEAD
-    config['Jump2Pymod']    = Jump2Pymod
-=======
     config['BuildPymod']    = BuildPymod
->>>>>>> 5f5aa88c
     config['NonOSStdLang']  = NonOSStdLang
     config['NoQtBindings']  = NoQtBindings
     config['NoQtUiTools']   = NoQtUiTools
@@ -602,9 +562,6 @@
     config['PackagePrefix'] = PackagePrefix
     config['DeployVerbose'] = DeployVerbose
     config['ModuleSet']     = ModuleSet
-<<<<<<< HEAD
-    return config
-=======
 
     if CheckComOnly:
         pp = pprint.PrettyPrinter( indent=4, width=140 )
@@ -614,7 +571,6 @@
         sys.exit(0)
     else:
         return config
->>>>>>> 5f5aa88c
 
 #------------------------------------------------------------------------------
 ## To run the main Bash script "build.sh" with appropriate options
@@ -633,11 +589,7 @@
     ModuleQt      = config['ModuleQt']
     ModuleRuby    = config['ModuleRuby']
     ModulePython  = config['ModulePython']
-<<<<<<< HEAD
-    Jump2Pymod    = config['Jump2Pymod']
-=======
     BuildPymod    = config['BuildPymod']
->>>>>>> 5f5aa88c
     ModuleSet     = config['ModuleSet']
     NoQtBindings  = config['NoQtBindings']
     NoQtUiTools   = config['NoQtUiTools']
@@ -730,21 +682,13 @@
     parameters['project_dir'] = ProjectDir
 
     # (K) Extra parameters needed for <pymod>
-<<<<<<< HEAD
-    #     <pymod> will be built for:
-=======
     #     <pymod> will be built if:
     #       BuildPymod   = True
->>>>>>> 5f5aa88c
     #       Platform     = [ 'Monterey', 'BigSur', 'Catalina' ]
     #       ModuleRuby   = [ 'Ruby27MacPorts', 'Ruby27Brew', 'RubyAnaconda3' ]
     #       ModulePython = [ 'Python38MacPorts', 'Python38Brew',
     #                        'PythonAnaconda3',  'PythonAutoBrew' ]
-<<<<<<< HEAD
-    parameters['Jump2Pymod']   = Jump2Pymod
-=======
     parameters['BuildPymod']   = BuildPymod
->>>>>>> 5f5aa88c
     parameters['Platform']     = Platform
     parameters['ModuleRuby']   = ModuleRuby
     parameters['ModulePython'] = ModulePython
@@ -771,29 +715,19 @@
 #------------------------------------------------------------------------------
 def Build_pymod(parameters):
     #---------------------------------------------------------------------------
-<<<<<<< HEAD
-    # [1] <pymod> will be built for:
-=======
     # [1] <pymod> will be built if:
     #       BuildPymod   = True
->>>>>>> 5f5aa88c
     #       Platform     = [ 'Monterey', 'BigSur', 'Catalina' ]
     #       ModuleRuby   = [ 'Ruby27MacPorts', 'Ruby27Brew', 'RubyAnaconda3' ]
     #       ModulePython = [ 'Python38MacPorts', 'Python38Brew',
     #                        'PythonAnaconda3',  'PythonAutoBrew' ]
     #---------------------------------------------------------------------------
-<<<<<<< HEAD
-    Platform     = parameters['Platform']
-    ModuleRuby   = parameters['ModuleRuby']
-    ModulePython = parameters['ModulePython']
-=======
     BuildPymod   = parameters['BuildPymod']
     Platform     = parameters['Platform']
     ModuleRuby   = parameters['ModuleRuby']
     ModulePython = parameters['ModulePython']
     if not BuildPymod:
         return 0
->>>>>>> 5f5aa88c
     if not Platform in [ 'Monterey', 'BigSur', 'Catalina' ]:
         return 0
     elif not ModuleRuby in [ 'Ruby27MacPorts', 'Ruby27Brew', 'RubyAnaconda3' ]:
@@ -859,11 +793,7 @@
     print( "  ", command4 )
     print( "" )
     if parameters['check_cmd_only']:
-<<<<<<< HEAD
-        sys.exit(0)
-=======
         return 0
->>>>>>> 5f5aa88c
 
     #-----------------------------------------------------
     # [5] Invoke the main Python scripts; takes time:-)
@@ -919,11 +849,7 @@
 # @return 0 on success; non-zero (1), otherwise
 #------------------------------------------------------------------------------
 def Run_Build_Command(parameters):
-<<<<<<< HEAD
-    jump2pymod = parameters['Jump2Pymod']
-=======
     jump2pymod = False  # default=False; set True to jump into pymod-build for debugging
->>>>>>> 5f5aa88c
 
     if not jump2pymod:
         #-----------------------------------------------------
@@ -1054,12 +980,6 @@
         print( "", file=sys.stderr )
 
     #------------------------------------------------------------------------
-<<<<<<< HEAD
-    # [5] Build <pymod> for some predetermined environments
-    #------------------------------------------------------------------------
-    ret = Build_pymod(parameters)
-    return ret
-=======
     # [5] Build <pymod> for some predetermined environments on demand
     #------------------------------------------------------------------------
     BuildPymod = parameters['BuildPymod']
@@ -1068,7 +988,6 @@
         return ret
     else:
         return 0
->>>>>>> 5f5aa88c
 
 #------------------------------------------------------------------------------
 ## For making a bundle (klayout.app), deploy built binaries and libraries
@@ -1105,15 +1024,6 @@
     AbsMacBuildDir = "%s/%s" % (ProjectDir, MacBuildDir)
     AbsMacBuildLog = "%s/%s" % (ProjectDir, MacBuildLog)
 
-<<<<<<< HEAD
-    try:
-        PymodDistDir = parameters['pymod_dist']
-        pymodDistDir = PymodDistDir[ModulePython]   # [ 'dist-MP3', 'dist-HB3', 'dist-ana3' ]
-    except KeyError:
-        pymodDistDir = ""
-    else:
-        pass
-=======
     if BuildPymod:
         try:
             PymodDistDir = parameters['pymod_dist']
@@ -1124,7 +1034,6 @@
             pass
     else:
         pymodDistDir = ""
->>>>>>> 5f5aa88c
 
     print("")
     print( "##### Started deploying libraries and executables for <klayout.app> #####" )
@@ -1205,11 +1114,7 @@
     os.makedirs(targetDirF)
     os.makedirs(targetDirM)
     os.makedirs(targetDirB)
-<<<<<<< HEAD
-    if not pymodDistDir == "":
-=======
     if BuildPymod and not pymodDistDir == "":
->>>>>>> 5f5aa88c
         os.makedirs(targetDirP)
 
 
@@ -1384,13 +1289,8 @@
         buddy = os.path.basename(item)
         os.chmod( targetDirB + "/" + buddy, 0o0755 )
 
-<<<<<<< HEAD
-    # (C) the pymod
-    if not pymodDistDir == "":
-=======
     # (C) the Pymod
     if BuildPymod and not pymodDistDir == "":
->>>>>>> 5f5aa88c
         for item in glob.glob( pymodDistDir + "/*.whl" ):
             shutil.copy2( item,  targetDirP )
         for item in glob.glob( pymodDistDir + "/*.egg" ):
