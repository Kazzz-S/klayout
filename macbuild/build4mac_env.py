--- conflicted
+++ resolved
@@ -117,11 +117,7 @@
 #     lrwxr-xr-x  1 root wheel  19 11 15 20:57 universal-darwin19 -> universal-darwin20/ <=== manually created this symbolic link
 #     drwxr-xr-x  6 root wheel 192 10 20 05:33 universal-darwin20
 # [Key Type Name] = 'Sys'
-<<<<<<< HEAD
-CatalinaSDK = "/Applications/Xcode.app/Contents/Developer/Platforms/MacOSX.platform/Developer/SDKs/MacOSX11.0.sdk"
-=======
 CatalinaSDK = "/Applications/Xcode.app/Contents/Developer/Platforms/MacOSX.platform/Developer/SDKs/MacOSX.sdk"
->>>>>>> 3a0e08c5
 RubyCatalina    = { 'exe': '/System/Library/Frameworks/Ruby.framework/Versions/2.6/usr/bin/ruby',
                     'inc': '%s/System/Library/Frameworks/Ruby.framework/Headers' % CatalinaSDK,
                     'inc2': '%s/System/Library/Frameworks/Ruby.framework/Headers/ruby' % CatalinaSDK,
