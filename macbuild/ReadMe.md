Relevant KLayout version: 0.27.9<br>
Author: Kazzz-S<br>
<<<<<<< HEAD
Last modified: 2022-04-30<br>
=======
Last modified: 2022-05-08<br>
>>>>>>> 5f5aa88c

# 1. Introduction
This directory **`macbuild`** contains different files required for building KLayout (http://www.klayout.de/) version 0.27.9 or later for different 64-bit macOS, including:
* Catalina    (10.15.7) : the primary development environment
* Big Sur     (11.x)    : experimental; Apple M1 chip is not tested since the author does not own an M1 Mac
* Monterey    (12.x)    : -- ditto --

Building KLayout for the previous operating systems listed below should still be possible. <br>
However, they are not actively supported, and DMG packages for them are not provided.
* Mojave      (10.14)
* High Sierra (10.13)
* Sierra      (10.12)
* El Capitan  (10.11)

Throughout this document, the primary target machine is **Intel x86_64** with **macOS Catalina**.<br>
A **((Notes))** marker indicates special notes for specific operating systems.

# 2. Qt5 Frameworks
By default, the Qt framework is "Qt5" from MacPorts (https://www.macports.org/), which is usually located under:
```
/opt/local/libexec/qt5/
```

Alternatively, you can use "Qt5" from Homebrew (https://brew.sh/), which is usually located under:
```
/usr/local/opt/qt@5/
```

   OR

"Qt5" from Anaconda3 (https://www.anaconda.com/), which is usually located under:
```
$HOME/opt/anaconda3/pkgs/qt-{version}
```

If you have installed Anaconda3 under $HOME/opt/anaconda3/, make a symbolic link:
```
/Applications/anaconda3/ ---> $HOME/opt/anaconda3/
```
**((Notes))** "Qt5" from Homebrew is chosen as the default for **Big Sur** and **Monterey**.

# 3. Script language support: Ruby and Python
Earlier, by default, supported script languages, i.e., Ruby and Python, were those standard ones bundled with the OS.<br>
This configuration is possible only for macOS Catalina (10.15.7).<br>
```
$ /usr/bin/ruby -v
  ruby 2.6.3p62 (2019-04-16 revision 67580) [universal.x86_64-darwin19]

$ /usr/bin/python --version
  Python 2.7.16
```

Big Sur (11.x) and Monterey (< 12.3) still provide the Python 2.7 binaries to run various legacy applications.<br>
However, the latest Xcode 13.1 does not allow us to link the legacy Python 2.7 library with the newly compiled KLayout binaries.<br>
Moreover, Monterey (12.3.1) finally eliminated the Python 2.7 binaries.<br>
Therefore, Homebrew is adopted as the default environment for Big Sur and Monterey.

The build script **`build4mac.py`** provides several possible combinations of Qt5, Ruy, and Python modules to accommodate such a slightly complex environment.<br>
Some typical use cases are described in Section 6.

# 4. Prerequisites
You need to have:
* the latest Xcode and command-line tool kit compliant with each OS
* Qt5 package from MacPorts, Homebrew, or Anaconda3
* optionally Ruby and Python packages from MacPorts, Homebrew, or Anaconda3
#### For matching versions of Ruby and Python, please also refer to `build4mac_env.py`.

# 5. Command-line options of **`build4mac.py`** are as shown below.
**((Notes))** For **Catalina**
```
---------------------------------------------------------------------------------------------------------
<< Usage of 'build4mac.py' >>
       for building KLayout 0.27.9 or later on different Apple macOS / Mac OSX platforms.

$ [python] ./build4mac.py
   option & argument    : descriptions (refer to 'macbuild/build4mac_env.py' for details)| default value
   --------------------------------------------------------------------------------------+---------------
   [-q|--qt <type>]     : case-insensitive type=['Qt5MacPorts', 'Qt5Brew', 'Qt5Ana3']    | qt5macports 
                        :   Qt5MacPorts: use Qt5 from MacPorts                           | 
                        :       Qt5Brew: use Qt5 from Homebrew                           | 
                        :       Qt5Ana3: use Qt5 from Anaconda3                          | 
   [-r|--ruby <type>]   : case-insensitive type=['nil', 'Sys', 'MP27', 'HB27', 'Ana3']   | sys 
                        :    nil: don't bind Ruby                                        | 
                        :    Sys: use OS-bundled Ruby [2.0 - 2.6] depending on OS        | 
                        :   MP27: use Ruby 2.7 from MacPorts                             | 
                        :   HB27: use Ruby 2.7 from Homebrew                             | 
                        :   Ana3: use Ruby 2.5 from Anaconda3                            | 
   [-p|--python <type>] : case-insensitive type=['nil', 'Sys', 'MP38', 'HB38', 'Ana3',   | sys 
                        :                        'HBAuto']                               | 
                        :    nil: don't bind Python                                      | 
                        :    Sys: use OS-bundled Python 2.7 [ElCapitan -- Catalina]      | 
                        :   MP38: use Python 3.8 from MacPorts                           | 
                        :   HB38: use Python 3.8 from Homebrew                           | 
                        :   Ana3: use Python 3.8 from Anaconda3                          | 
                        : HBAuto: use the latest Python 3.x auto-detected from Homebrew  | 
<<<<<<< HEAD
   [-j|--jump2pymod]    : jump into <pymod> build (developer's use only)                 | disabled
=======
   [-P|--buildPymod]    : build and deploy Pymod (*.whl and *.egg) for LW-*.dmg          | disabled
>>>>>>> 5f5aa88c
   [-n|--noqtbinding]   : don't create Qt bindings for ruby scripts                      | disabled
   [-u|--noqtuitools]   : don't include uitools in Qt binding                            | disabled
   [-m|--make <option>] : option passed to 'make'                                        | '--jobs=4'
   [-d|--debug]         : enable debug mode build                                        | disabled
   [-c|--checkcom]      : check command-line and exit without building                   | disabled
   [-y|--deploy]        : deploy executables and dylibs including Qt's Frameworks        | disabled
   [-Y|--DEPLOY]        : deploy executables and dylibs for those who built KLayout      | disabled
                        : from the source code and use the tools in the same machine     | 
                        : ! After confirmation of successful build of 'klayout.app',     | 
                        :   rerun this script with BOTH:                                 | 
                        :     1) the same options used for building AND                  | 
                        :     2) <-y|--deploy> OR <-Y|--DEPLOY>                          | 
                        :   optionally with [-v|--verbose <0-3>]                         | 
   [-v|--verbose <0-3>] : verbose level of `macdeployqt' (effective with -y only)        | 1
                        : 0 = no output, 1 = error/warning (default),                    | 
                        : 2 = normal,    3 = debug                                       | 
   [-?|--?]             : print this usage and exit                                      | disabled
-----------------------------------------------------------------------------------------+---------------
```

**((Notes))** For **Big Sur** and **Monterey**
```
---------------------------------------------------------------------------------------------------------
<< Usage of 'build4mac.py' >>
       for building KLayout 0.27.9 or later on different Apple macOS / Mac OSX platforms.

$ [python] ./build4mac.py
   option & argument    : descriptions (refer to 'macbuild/build4mac_env.py' for details)| default value
   --------------------------------------------------------------------------------------+---------------
   [-q|--qt <type>]     : case-insensitive type=['Qt5MacPorts', 'Qt5Brew', 'Qt5Ana3']    | qt5brew 
                        :   Qt5MacPorts: use Qt5 from MacPorts                           | 
                        :       Qt5Brew: use Qt5 from Homebrew                           | 
                        :       Qt5Ana3: use Qt5 from Anaconda3                          | 
   [-r|--ruby <type>]   : case-insensitive type=['nil', 'Sys', 'MP27', 'HB27', 'Ana3']   | hb27 
                        :    nil: don't bind Ruby                                        | 
                        :    Sys: use OS-bundled Ruby [2.0 - 2.6] depending on OS        | 
                        :   MP27: use Ruby 2.7 from MacPorts                             | 
                        :   HB27: use Ruby 2.7 from Homebrew                             | 
                        :   Ana3: use Ruby 2.5 from Anaconda3                            | 
   [-p|--python <type>] : case-insensitive type=['nil', 'Sys', 'MP38', 'HB38', 'Ana3',   | hb38 
                        :                        'HBAuto']                               | 
                        :    nil: don't bind Python                                      | 
                        :    Sys: use OS-bundled Python 2.7 [ElCapitan -- Catalina]      | 
                        :   MP38: use Python 3.8 from MacPorts                           | 
                        :   HB38: use Python 3.8 from Homebrew                           | 
                        :   Ana3: use Python 3.8 from Anaconda3                          | 
                        : HBAuto: use the latest Python 3.x auto-detected from Homebrew  | 
<<<<<<< HEAD
   [-j|--jump2pymod]    : jump into <pymod> build (developer's use only)                 | disabled
=======
   [-P|--buildPymod]    : build and deploy Pymod (*.whl and *.egg) for LW-*.dmg          | disabled
>>>>>>> 5f5aa88c
   [-n|--noqtbinding]   : don't create Qt bindings for ruby scripts                      | disabled
   [-u|--noqtuitools]   : don't include uitools in Qt binding                            | disabled
   [-m|--make <option>] : option passed to 'make'                                        | '--jobs=4'
   [-d|--debug]         : enable debug mode build                                        | disabled
   [-c|--checkcom]      : check command-line and exit without building                   | disabled
   [-y|--deploy]        : deploy executables and dylibs including Qt's Frameworks        | disabled
   [-Y|--DEPLOY]        : deploy executables and dylibs for those who built KLayout      | disabled
                        : from the source code and use the tools in the same machine     | 
                        : ! After confirmation of successful build of 'klayout.app',     | 
                        :   rerun this script with BOTH:                                 | 
                        :     1) the same options used for building AND                  | 
                        :     2) <-y|--deploy> OR <-Y|--DEPLOY>                          | 
                        :   optionally with [-v|--verbose <0-3>]                         | 
   [-v|--verbose <0-3>] : verbose level of `macdeployqt' (effective with -y only)        | 1
                        : 0 = no output, 1 = error/warning (default),                    | 
                        : 2 = normal,    3 = debug                                       | 
   [-?|--?]             : print this usage and exit                                      | disabled
-----------------------------------------------------------------------------------------+---------------
```

# 6. Use-cases
In this section, the actual file names and directory names are those obtained on macOS Catalina.<br>
On different OS, those names differ accordingly.

### 6A. Standard build using the OS-bundled Ruby and Python
0. Install MacPorts, then install Qt5 by
```
$ sudo port install coreutils
$ sudo port install findutils
$ sudo port install qt5
```
1. Invoke **`build4mac.py`** with the default options: **((Notes))** only for Catalina
```
$ cd /where/'build.sh'/exists
$ ./build4mac.py
```
2. Confirm successful build (it will take about one hour depending on your machine spec).
3. Run **`build4mac.py`** again with the same options used in 1. PLUS "-y" to deploy executables and libraries (including Qt's framework) under **`klayout.app`** bundle.<br>
   The buddy command-line tools (strm*) will also be deployed in this step.
```
$ ./build4mac.py -y
```
  The application bundle **`klayout.app`** is located under:<br>
  **`ST-qt5MP.pkg.macos-Catalina-release-RsysPsys`** directory, where the three name parts below are important.
* "ST-"      means that this is a standard package (LW-, HW-, and EX- are other possibilities explained below).
* "qt5MP"    means that Qt5 from MacPorts is used.
* "RsysPsys" means that Ruby is OS-bundled; Python is OS-bundled.
4. Copy/move the generated application bundle **`klayout.app`** to your **`/Applications`** directory for installation.

If you use the "-Y" option instead of the "-y" in Step-3, the Qt5 framework is NOT deployed in the application bundle.<br>
Then the directory name will be **`LW-qt5MP.pkg.macos-Catalina-release-RsysPsys`**, where
* "LW-" means that this is a lightweight package.

#### If you build KLayout from the source code AND run it on the same machine, the "-Y" option is highly recommended.

### 6B. Fully MacPorts-flavored build with MacPorts Ruby 2.7 and MacPorts Python 3.8
0. Install MacPorts, then install Qt5, Ruby 2.7, and Python 3.8 by
```
$ sudo port install coreutils
$ sudo port install findutils
$ sudo port install qt5
$ sudo port install ruby27
$ sudo port install python38
$ sudo port install py38-pip
```
1. Invoke **`build4mac.py`** with the following options:
```
$ cd /where/'build.sh'/exists
$ ./build4mac.py -q qt5macports -r mp27 -p mp38
```
2. Confirm successful build (it will take about one hour depending on your machine spec).
3. Run **`build4mac.py`** again with the same options used in 1. PLUS "-Y" to deploy executables and libraries under **`klayout.app`** bundle.<br>
   The buddy command-line tools (strm*) will also be deployed under **klayout.app/Contents/Buddy/** in this step.<br>
<<<<<<< HEAD
   The KLayout Python Module (\*.whl, \*.egg) will be deployed under **klayout.app/Contents/pymod-dist/**.
=======
   If you use `--buildPymod` option in Step-1 and Step-3, the KLayout Python Module (\*.whl, \*.egg) will be built and deployed under **klayout.app/Contents/pymod-dist/**.
>>>>>>> 5f5aa88c

```
$ ./build4mac.py -q qt5macports -r mp27 -p mp38 -Y
```
  The application bundle **`klayout.app`** is located under:<br>
  **`LW-qt5MP.pkg.macos-Catalina-release-Rmp27Pmp38`** directory, where
* "LW-"        means that this is a lightweight package.
* "qt5MP"      means that Qt5 from MacPorts is used.
* "Rmp27Pmp38" means that Ruby is 2.7 from MacPorts; Python is 3.8 from MacPorts.
4. Copy/move the generated application bundle **`klayout.app`** to your **`/Applications`** directory for installation.

### 6C. Fully Homebrew-flavored build with Homebrew Ruby 2.7 and Homebrew Python 3.8
0. Install Homebrew, then install Qt5, Ruby 2.7, and Python 3.8 by
```
$ brew install qt@5
$ brew install ruby@2.7
$ brew install python@3.8
```
1. Invoke **`build4mac.py`** with the following options: **((Notes))** These options are the default for Big Sur and Monterey.
```
$ cd /where/'build.sh'/exists
$ ./build4mac.py -q qt5brew -r hb27 -p hb38
```
2. Confirm successful build (it will take about one hour depending on your machine spec).
3. Run **`build4mac.py`** again with the same options used in 1. PLUS "-Y" to deploy executables and libraries under **`klayout.app`** bundle.<br>
   The buddy command-line tools (strm*) will also be deployed under **klayout.app/Contents/Buddy/** in this step.<br>
<<<<<<< HEAD
   The KLayout Python Module (\*.whl, \*.egg) will be deployed under **klayout.app/Contents/pymod-dist/**.
=======
   If you use `--buildPymod` option in Step-1 and Step-3, the KLayout Python Module (\*.whl, \*.egg) will be built and deployed under **klayout.app/Contents/pymod-dist/**.
>>>>>>> 5f5aa88c

```
$ ./build4mac.py -q qt5brew -r hb27 -p hb38 -Y
```
  The application bundle **`klayout.app`** is located under:<br>
  **`LW-qt5Brew.pkg.macos-Catalina-release-Rhb27Phb38`** directory, where
* "LW-"        means that this is a lightweight package.
* "qt5Brew"    means that Qt5 from Homebrew is used.
* "Rhb27Phb38" means that Ruby is 2.7 from Homebrew; Python is 3.8 from Homebrew.
4. Copy/move the generated application bundle **`klayout.app`** to your **`/Applications`** directory for installation.

### 6D. Partially Homebrew-flavored build with System Ruby and Homebrew Python 3.8
0. Install Homebrew, then install Qt5 and Python 3.8 by
```
$ brew install qt@5
$ brew install python@3.8
```
1. Invoke **`build4mac.py`** with the following options:
```
$ cd /where/'build.sh'/exists
$ ./build4mac.py -q qt5brew -r sys -p hb38
```
2. Confirm successful build (it will take about one hour depending on your machine spec).
3. Run **`build4mac.py`** again with the same options used in 1. PLUS "-y" to deploy executables and libraries (including Qt's framework and Python framework) under **`klayout.app`** bundle.<br>
   The buddy command-line tools (strm*) will also be deployed under **klayout.app/Contents/Buddy/** in this step.

```
$ ./build4mac.py -q qt5brew -r sys -p hb38 -y
```
  The application bundle **`klayout.app`** is located under:<br>
  **`HW-qt5Brew.pkg.macos-Catalina-release-RsysPhb38`** directory, where
* "HW-"        means that this is a heavyweight package because both Qt5 and Python Frameworks are deployed.
* "qt5Brew"    means that Qt5 from Homebrew is used.
* "RsysPhb38"  means that Ruby is OS-bundled; Python is 3.8 from Homebrew.
4. Copy/move the generated application bundle **`klayout.app`** to your **`/Applications`** directory for installation.
### Important
So far, the deployment of Homebrew Ruby is not supported. <br>
Therefore, if you intend to use the "-y" option for deployment, you need to use the "-r sys" option for building.

### 6E. Fully Anaconda3-flavored build with Anaconda3 Ruby 2.5 and Anaconda3 Python 3.8
0. Install Anaconda3, then install Ruby 2.5 by
```
$ conda install ruby
```
1. Invoke **`build4mac.py`** with the following options:
```
$ cd /where/'build.sh'/exists
$ ./build4mac.py -q qt5ana3 -r ana3 -p ana3
```
2. Confirm successful build (it will take about one hour depending on your machine spec).
3. Run **`build4mac.py`** again with the same options used in 1. PLUS "-Y" to deploy executables and libraries under **`klayout.app`** bundle.<br>
   The buddy command-line tools (strm*) will also be deployed under **klayout.app/Contents/Buddy/** in this step.<br>
<<<<<<< HEAD
   The KLayout Python Module (\*.whl, \*.egg) will be deployed under **klayout.app/Contents/pymod-dist/**.
=======
   If you use `--buildPymod` option in Step-1 and Step-3, the KLayout Python Module (\*.whl, \*.egg) will be built and deployed under **klayout.app/Contents/pymod-dist/**.
>>>>>>> 5f5aa88c

```
$ ./build4mac.py -q qt5ana3 -r ana3 -p ana3 -Y
```
  The application bundle **`klayout.app`** is located under:<br>
  **`LW-qt5Ana3.pkg.macos-Catalina-release-Rana3Pana3`** directory, where
* "LW-"        means that this is a lightweight package.
* "qt5Ana3"    means that Qt5 from Anaconda3 is used.
* "Rana3Pana3" means that Ruby (2.5) is from Anaconda3; Python (3.8) is from Anaconda3.
4. Copy/move the generated application bundle **`klayout.app`** to your **`/Applications`** directory for installation.
5. You may have to set `PYTHONHOME` environment variable like:
```
export PYTHONHOME=$HOME/opt/anaconda3
```

### 6F. Other combinations
Logically, several different module combinations other than 6A. through 6E. are possible, including `nil` choice.<br>
If you choose such a combination, the resultant package directory name will begin with **`EX-`** (exceptional).

----

# 7. Making a DMG installer
You can make a DMG installer using another Python script **`makeDMG4mac.py`**.
This script requires a directory generated by **`build4mac.py`** with the [-y|-Y] option (refer to 6A through 6E).

1. Make a symbolic link (if it does not exist) from the parent directory (where **`build.sh`** exists) to **`makeDMG4mac.py`**, that is,
```
makeDMG4mac.py -> macbuild/makeDMG4mac.py
```
2. Invoke **`makeDMG4mac.py`** with -p and -m options, for example,
```
$ cd /where/'build.sh'/exists
$ ./makeDMG4mac.py -p ST-qt5MP.pkg.macos-Catalina-release-RsysPsys -m
```
This command will generate the two files below:<br>
* **`ST-klayout-0.27.9-macOS-Catalina-1-qt5MP-RsysPsys.dmg`**      ---(1) the main DMG file
* **`ST-klayout-0.27.9-macOS-Catalina-1-qt5MP-RsysPsys.dmg.md5`**  ---(2) MD5-value text file

# Known issues
Because we assume some specific versions of non-OS-standard Ruby and Python, updating MacPorts, Homebrew, or Anaconda3 may cause build- and link errors.<br>
In such cases, you need to update the dictionary contents of **`build4mac_env.py`**.

# Final comments
No need to say, KLayout is a great tool! <br>
With the object-oriented script language (both Ruby and Python) support, our error-prone layout jobs can be greatly simplified and speed-up.<br>
Building KLayout from its source code is not difficult. Try it with your favorite environment!

[End of File]<|MERGE_RESOLUTION|>--- conflicted
+++ resolved
@@ -1,10 +1,6 @@
 Relevant KLayout version: 0.27.9<br>
 Author: Kazzz-S<br>
-<<<<<<< HEAD
-Last modified: 2022-04-30<br>
-=======
 Last modified: 2022-05-08<br>
->>>>>>> 5f5aa88c
 
 # 1. Introduction
 This directory **`macbuild`** contains different files required for building KLayout (http://www.klayout.de/) version 0.27.9 or later for different 64-bit macOS, including:
@@ -100,11 +96,7 @@
                         :   HB38: use Python 3.8 from Homebrew                           | 
                         :   Ana3: use Python 3.8 from Anaconda3                          | 
                         : HBAuto: use the latest Python 3.x auto-detected from Homebrew  | 
-<<<<<<< HEAD
-   [-j|--jump2pymod]    : jump into <pymod> build (developer's use only)                 | disabled
-=======
    [-P|--buildPymod]    : build and deploy Pymod (*.whl and *.egg) for LW-*.dmg          | disabled
->>>>>>> 5f5aa88c
    [-n|--noqtbinding]   : don't create Qt bindings for ruby scripts                      | disabled
    [-u|--noqtuitools]   : don't include uitools in Qt binding                            | disabled
    [-m|--make <option>] : option passed to 'make'                                        | '--jobs=4'
@@ -152,11 +144,7 @@
                         :   HB38: use Python 3.8 from Homebrew                           | 
                         :   Ana3: use Python 3.8 from Anaconda3                          | 
                         : HBAuto: use the latest Python 3.x auto-detected from Homebrew  | 
-<<<<<<< HEAD
-   [-j|--jump2pymod]    : jump into <pymod> build (developer's use only)                 | disabled
-=======
    [-P|--buildPymod]    : build and deploy Pymod (*.whl and *.egg) for LW-*.dmg          | disabled
->>>>>>> 5f5aa88c
    [-n|--noqtbinding]   : don't create Qt bindings for ruby scripts                      | disabled
    [-u|--noqtuitools]   : don't include uitools in Qt binding                            | disabled
    [-m|--make <option>] : option passed to 'make'                                        | '--jobs=4'
@@ -230,11 +218,7 @@
 2. Confirm successful build (it will take about one hour depending on your machine spec).
 3. Run **`build4mac.py`** again with the same options used in 1. PLUS "-Y" to deploy executables and libraries under **`klayout.app`** bundle.<br>
    The buddy command-line tools (strm*) will also be deployed under **klayout.app/Contents/Buddy/** in this step.<br>
-<<<<<<< HEAD
-   The KLayout Python Module (\*.whl, \*.egg) will be deployed under **klayout.app/Contents/pymod-dist/**.
-=======
    If you use `--buildPymod` option in Step-1 and Step-3, the KLayout Python Module (\*.whl, \*.egg) will be built and deployed under **klayout.app/Contents/pymod-dist/**.
->>>>>>> 5f5aa88c
 
 ```
 $ ./build4mac.py -q qt5macports -r mp27 -p mp38 -Y
@@ -261,11 +245,7 @@
 2. Confirm successful build (it will take about one hour depending on your machine spec).
 3. Run **`build4mac.py`** again with the same options used in 1. PLUS "-Y" to deploy executables and libraries under **`klayout.app`** bundle.<br>
    The buddy command-line tools (strm*) will also be deployed under **klayout.app/Contents/Buddy/** in this step.<br>
-<<<<<<< HEAD
-   The KLayout Python Module (\*.whl, \*.egg) will be deployed under **klayout.app/Contents/pymod-dist/**.
-=======
    If you use `--buildPymod` option in Step-1 and Step-3, the KLayout Python Module (\*.whl, \*.egg) will be built and deployed under **klayout.app/Contents/pymod-dist/**.
->>>>>>> 5f5aa88c
 
 ```
 $ ./build4mac.py -q qt5brew -r hb27 -p hb38 -Y
@@ -318,11 +298,7 @@
 2. Confirm successful build (it will take about one hour depending on your machine spec).
 3. Run **`build4mac.py`** again with the same options used in 1. PLUS "-Y" to deploy executables and libraries under **`klayout.app`** bundle.<br>
    The buddy command-line tools (strm*) will also be deployed under **klayout.app/Contents/Buddy/** in this step.<br>
-<<<<<<< HEAD
-   The KLayout Python Module (\*.whl, \*.egg) will be deployed under **klayout.app/Contents/pymod-dist/**.
-=======
    If you use `--buildPymod` option in Step-1 and Step-3, the KLayout Python Module (\*.whl, \*.egg) will be built and deployed under **klayout.app/Contents/pymod-dist/**.
->>>>>>> 5f5aa88c
 
 ```
 $ ./build4mac.py -q qt5ana3 -r ana3 -p ana3 -Y
