
/*

  KLayout Layout Viewer
  Copyright (C) 2006-2023 Matthias Koefferlein

  This program is free software; you can redistribute it and/or modify
  it under the terms of the GNU General Public License as published by
  the Free Software Foundation; either version 2 of the License, or
  (at your option) any later version.

  This program is distributed in the hope that it will be useful,
  but WITHOUT ANY WARRANTY; without even the implied warranty of
  MERCHANTABILITY or FITNESS FOR A PARTICULAR PURPOSE.  See the
  GNU General Public License for more details.

  You should have received a copy of the GNU General Public License
  along with this program; if not, write to the Free Software
  Foundation, Inc., 51 Franklin St, Fifth Floor, Boston, MA  02110-1301  USA

*/

#include "dbNetlistSpiceReader.h"
#include "dbNetlistSpiceReaderExpressionParser.h"
#include "dbNetlistSpiceReaderDelegate.h"
#include "dbNetlist.h"

#include "tlUri.h"
#include "tlFileUtils.h"
#include "tlLog.h"
#include "tlTimer.h"

#include <string>
#include <algorithm>
#include <vector>
#include <set>
#include <map>
#include <cmath>

namespace db
{

// ------------------------------------------------------------------------------------------------------

static const char *allowed_name_chars = "_.:,!+$/&\\#[]|<>";

// ------------------------------------------------------------------------------------------------------

void
read_param_card (tl::Extractor &ex, const db::Netlist *netlist, std::map<std::string, tl::Variant> &variables)
{
  //  Syntax is:
  //    .param <name> = <value> [ <name> = <value> ... ]
  //  taken from:
  //    https://nmg.gitlab.io/ngspice-manual/circuitdescription/paramparametricnetlists/paramline.html

  while (! ex.at_end ()) {

    std::string name;
    ex.read_word (name);

    name = netlist->normalize_name (name);

    ex.test ("=");

    tl::Variant value = NetlistSpiceReaderExpressionParser (&variables).read (ex);
    variables [name] = value;

  }
}

// ------------------------------------------------------------------------------------------------------

class SpiceReaderStream
{
public:
  SpiceReaderStream ();
  ~SpiceReaderStream ();

  void set_stream (tl::InputStream &stream);
  void set_stream (tl::InputStream *stream);
  void close ();

  std::pair<std::string, bool> get_line();
  int line_number () const;
  std::string source () const;
  bool at_end () const;

  void swap (SpiceReaderStream &other)
  {
    std::swap (mp_stream, other.mp_stream);
    std::swap (m_owns_stream, other.m_owns_stream);
    std::swap (mp_text_stream, other.mp_text_stream);
    std::swap (m_line_number, other.m_line_number);
    std::swap (m_stored_line, other.m_stored_line);
    std::swap (m_has_stored_line, other.m_has_stored_line);
  }

private:
  tl::InputStream *mp_stream;
  bool m_owns_stream;
  tl::TextInputStream *mp_text_stream;
  int m_line_number;
  std::string m_stored_line;
  bool m_has_stored_line;
};


SpiceReaderStream::SpiceReaderStream ()
  : mp_stream (0), m_owns_stream (false), mp_text_stream (0), m_line_number (0), m_stored_line (), m_has_stored_line (false)
{
  //  .. nothing yet ..
}

SpiceReaderStream::~SpiceReaderStream ()
{
  close ();
}

void
SpiceReaderStream::close ()
{
  delete mp_text_stream;
  mp_text_stream = 0;

  if (m_owns_stream) {
    delete mp_stream;
    mp_stream = 0;
    m_owns_stream = false;
  }
}

std::pair<std::string, bool>
SpiceReaderStream::get_line ()
{
  if (at_end ()) {
    return std::make_pair (std::string (), false);
  }

  ++m_line_number;

  std::string l = m_has_stored_line ? m_stored_line : mp_text_stream->get_line ();

  m_has_stored_line = false;
  m_stored_line.clear ();

  while (! mp_text_stream->at_end ()) {

    std::string ll = mp_text_stream->get_line ();

    tl::Extractor ex (ll.c_str ());
    if (! ex.test ("+")) {
      m_stored_line = ll;
      m_has_stored_line = true;
      break;
    } else {
      ++m_line_number;
      l += " ";
      l += ex.get ();
    }

  }

  return std::make_pair (l, true);
}

int
SpiceReaderStream::line_number () const
{
  return m_line_number;
}

std::string
SpiceReaderStream::source () const
{
  return mp_stream->source ();
}

bool
SpiceReaderStream::at_end () const
{
  return !m_has_stored_line && mp_text_stream->at_end ();
}

void
SpiceReaderStream::set_stream (tl::InputStream &stream)
{
  close ();
  mp_stream = &stream;
  mp_text_stream = new tl::TextInputStream (stream);
  m_owns_stream = false;
  m_has_stored_line = false;
  m_line_number = 0;
}

void
SpiceReaderStream::set_stream (tl::InputStream *stream)
{
  close ();
  mp_stream = stream;
  mp_text_stream = new tl::TextInputStream (*stream);
  m_owns_stream = true;
  m_has_stored_line = false;
  m_line_number = 0;
}

// ------------------------------------------------------------------------------------------------------

struct SpiceCard
{
  SpiceCard (int _file_id, int _line, const std::string &_text)
    : file_id (_file_id), line (_line), text (_text)
  { }

  int file_id;
  int line;
  std::string text;
};

class SpiceCachedCircuit
{
public:
  typedef std::list<SpiceCard> cards_type;
  typedef cards_type::const_iterator cards_iterator;
  typedef NetlistSpiceReader::parameters_type parameters_type;
  typedef std::vector<std::string> pin_list_type;
  typedef pin_list_type::const_iterator pin_const_iterator;

  SpiceCachedCircuit (const std::string &name)
    : m_name (name)
  {
    //  .. nothing yet ..
  }

  const std::string &name () const
  {
    return m_name;
  }

  void set_parameters (const parameters_type &pv)
  {
    m_parameters = pv;
  }

  const parameters_type &parameters () const
  {
    return m_parameters;
  }

  void make_parameter (const std::string &name, const tl::Variant &value)
  {
    for (auto p = m_pins.begin (); p != m_pins.end (); ++p) {
      if (*p == name) {
        //  remove pin and make parameter
        m_pins.erase (p);
        break;
      }
    }

    m_parameters [name] = value;
  }

  cards_iterator begin_cards () const
  {
    return m_cards.begin ();
  }

  cards_iterator end_cards () const
  {
    return m_cards.end ();
  }

  void add_card (const SpiceCard &card)
  {
    m_cards.push_back (card);
  }

  size_t pin_count () const
  {
    return m_pins.size ();
  }

  pin_const_iterator begin_pins () const
  {
    return m_pins.begin ();
  }

  pin_const_iterator end_pins () const
  {
    return m_pins.end ();
  }

  void set_pins (const pin_list_type &pins)
  {
    m_pins = pins;
  }

  void set_pins (pin_list_type &&pins)
  {
    m_pins = std::move (pins);
  }

private:
  std::string m_name;
  parameters_type m_parameters;
  pin_list_type m_pins;
  cards_type m_cards;
};

static std::string
read_name (tl::Extractor &ex, const db::Netlist *netlist)
{
  std::string n;
  ex.read_word_or_quoted (n, allowed_name_chars);
  return netlist->normalize_name (n);
}

class SpiceCircuitDict
{
public:
  typedef NetlistSpiceReader::parameters_type parameters_type;
  typedef std::map<std::string, SpiceCachedCircuit *> circuits_type;
  typedef circuits_type::const_iterator circuits_iterator;
  typedef std::vector<std::string> global_nets_type;
  typedef global_nets_type::const_iterator global_nets_iterator;

  SpiceCircuitDict (NetlistSpiceReader *reader, Netlist *netlist, NetlistSpiceReaderDelegate *delegate);
  ~SpiceCircuitDict ();

  void read (tl::InputStream &stream);
  void finish ();

  circuits_iterator begin_circuits () const
  {
    return m_cached_circuits.begin ();
  }

  circuits_iterator end_circuits () const
  {
    return m_cached_circuits.end ();
  }

  bool is_top_circuit (const std::string &name) const
  {
    return m_called_circuits.find (name) == m_called_circuits.end ();
  }

  const SpiceCachedCircuit *anonymous_top_level_circuit () const
  {
    return mp_anonymous_top_level_circuit;
  }

  global_nets_iterator begin_global_nets () const
  {
    return m_global_nets.begin ();
  }

  global_nets_iterator end_global_nets () const
  {
    return m_global_nets.end ();
  }

  const std::string &file_path (int file_id) const;

  const SpiceCachedCircuit *cached_circuit (const std::string &name) const;
  SpiceCachedCircuit *create_cached_circuit (const std::string &name);

private:
  NetlistSpiceReader *mp_reader;
  Netlist *mp_netlist;
  tl::weak_ptr<NetlistSpiceReaderDelegate> mp_delegate;
  std::vector<std::string> m_paths;
  std::map<std::string, int> m_file_id_per_path;
  std::list<SpiceReaderStream> m_streams;
  SpiceReaderStream m_stream;
  int m_file_id;
  std::map<std::string, SpiceCachedCircuit *> m_cached_circuits;
  SpiceCachedCircuit *mp_circuit;
  SpiceCachedCircuit *mp_anonymous_top_level_circuit;
  std::set<std::string> m_called_circuits;
  NetlistSpiceReader::parameters_type m_variables;
  std::set<std::string> m_global_net_names;
  std::vector<std::string> m_global_nets;

  void push_stream (const std::string &path);
  void pop_stream ();
  bool at_end ();
  void read_subcircuit (const std::string &sc_name, const std::string &nc_name, const std::vector<db::Net *> &nets);
  void read_circuit (tl::Extractor &ex, const std::string &name);
  bool read_card ();
  void ensure_circuit ();
  std::string get_line ();
  void error (const std::string &msg);
  void warn (const std::string &msg);
  int file_id (const std::string &path);
};

SpiceCircuitDict::SpiceCircuitDict (NetlistSpiceReader *reader, Netlist *netlist, NetlistSpiceReaderDelegate *delegate)
  : mp_reader (reader), mp_netlist (netlist), mp_delegate (delegate)
{
  m_file_id = -1;
  mp_circuit = mp_anonymous_top_level_circuit = 0;
}

SpiceCircuitDict::~SpiceCircuitDict ()
{
  for (auto c = m_cached_circuits.begin (); c != m_cached_circuits.end (); ++c) {
    delete c->second;
  }
  m_cached_circuits.clear ();

  mp_reader = 0;
  mp_delegate = 0;
}

const std::string &
SpiceCircuitDict::file_path (int file_id) const
{
  if (file_id < 0 || file_id > int (m_paths.size ())) {
    static std::string empty;
    return empty;
  } else {
    return m_paths [file_id];
  }
}

int
SpiceCircuitDict::file_id (const std::string &path)
{
  auto ip = m_file_id_per_path.find (path);
  if (ip != m_file_id_per_path.end ()) {
    return ip->second;
  }

  int id = int (m_paths.size ());
  m_file_id_per_path.insert (std::make_pair (path, id));
  m_paths.push_back (path);
  return id;
}

const SpiceCachedCircuit *
SpiceCircuitDict::cached_circuit (const std::string &name) const
{
  auto c = m_cached_circuits.find (name);
  return c == m_cached_circuits.end () ? 0 : c->second;
}

SpiceCachedCircuit *
SpiceCircuitDict::create_cached_circuit (const std::string &name)
{
  auto c = m_cached_circuits.find (name);
  if (c != m_cached_circuits.end ()) {
    return c->second;
  }

  SpiceCachedCircuit *cc = new SpiceCachedCircuit (name);
  m_cached_circuits.insert (std::make_pair (name, cc));
  return cc;
}

void
SpiceCircuitDict::read (tl::InputStream &stream)
{
  try {

    m_stream.set_stream (stream);

    mp_circuit = 0;
    mp_anonymous_top_level_circuit = 0;
    m_called_circuits.clear ();
    m_variables.clear ();
    m_global_net_names.clear ();
    m_global_nets.clear ();

    m_file_id = file_id (stream.source ());

    while (! at_end ()) {
      read_card ();
    }

  } catch (tl::Exception &ex) {

    //  Translate the exception and add a location
    error (ex.msg ());

  }
}

void
SpiceCircuitDict::push_stream (const std::string &path)
{
  tl::URI current_uri (m_stream.source ());
  tl::URI new_uri (path);

  tl::InputStream *istream;
  if (current_uri.scheme ().empty () && new_uri.scheme ().empty ()) {
    if (tl::is_absolute (path)) {
      istream = new tl::InputStream (path);
    } else {
      istream = new tl::InputStream (tl::combine_path (tl::dirname (m_stream.source ()), path));
    }
  } else {
    istream = new tl::InputStream (current_uri.resolved (new_uri).to_abstract_path ());
  }

  m_streams.push_back (SpiceReaderStream ());
  m_streams.back ().swap (m_stream);
  m_stream.set_stream (istream);

  m_file_id = file_id (m_stream.source ());
}

void
SpiceCircuitDict::pop_stream ()
{
  if (! m_streams.empty ()) {

    m_stream.swap (m_streams.back ());
    m_streams.pop_back ();

    m_file_id = file_id (m_stream.source ());

  }
}

bool
SpiceCircuitDict::at_end ()
{
  return m_stream.at_end () && m_streams.empty ();
}

void
SpiceCircuitDict::error (const std::string &msg)
{
<<<<<<< HEAD
  std::map<std::string, double> params = pv;
  std::vector<size_t> terminal_order;
=======
  std::string fmt_msg = tl::sprintf ("%s in %s, line %d", msg, m_stream.source (), m_stream.line_number ());
  throw tl::Exception (fmt_msg);
}
>>>>>>> 3ac1385d

void
SpiceCircuitDict::warn (const std::string &msg)
{
  std::string fmt_msg = tl::sprintf ("%s in %s, line %d", msg, m_stream.source (), m_stream.line_number ());
  tl::warn << fmt_msg;
}

std::string
SpiceCircuitDict::get_line ()
{
  std::pair<std::string, bool> lp;

  while (true) {

    lp = m_stream.get_line ();
    if (! lp.second) {

      if (m_streams.empty ()) {
        break;
      } else {
        pop_stream ();
      }

    } else {

      tl::Extractor ex (lp.first.c_str ());
      if (ex.test_without_case (".include") || ex.test_without_case (".inc")) {

        std::string path;
        ex.read_word_or_quoted (path, allowed_name_chars);

        push_stream (path);

      } else if (ex.at_end () || ex.test ("*")) {

        //  skip empty and comment lines

      } else {
        break;
      }

    }

  }

  return lp.first;
}

bool
SpiceCircuitDict::read_card ()
{
  std::string l = get_line ();
  if (l.empty ()) {
    return false;
  }

  tl::Extractor ex (l.c_str ());
  std::string name;

  if (ex.test_without_case (".model")) {

    //  ignore model statements

  } else if (ex.test_without_case (".global")) {

    while (! ex.at_end ()) {
      std::string n = mp_delegate->translate_net_name (read_name (ex, mp_netlist));
      if (m_global_net_names.find (n) == m_global_net_names.end ()) {
        m_global_nets.push_back (n);
        m_global_net_names.insert (n);
      }
    }

  } else if (ex.test_without_case (".subckt")) {

    std::string nc = read_name (ex, mp_netlist);
    read_circuit (ex, nc);

  } else if (ex.test_without_case (".ends")) {

    return true;

<<<<<<< HEAD
    //  issue #1304
    terminal_order.push_back (DeviceClassMOS4Transistor::terminal_id_D);
    terminal_order.push_back (DeviceClassMOS4Transistor::terminal_id_G);
    terminal_order.push_back (DeviceClassMOS4Transistor::terminal_id_S);
    terminal_order.push_back (DeviceClassMOS4Transistor::terminal_id_B);

  } else {
    error (tl::sprintf (tl::to_string (tr ("Not a known element type: '%s'")), element));
  }
=======
  } else if (ex.test_without_case (".end")) {
>>>>>>> 3ac1385d

    //  ignore end statements

  } else if (ex.test_without_case (".param")) {

<<<<<<< HEAD
  if (terminal_order.empty ()) {
    for (auto t = td.begin (); t != td.end (); ++t) {
      device->connect_terminal (t->id (), nets [t - td.begin ()]);
    }
  } else {
    for (auto t = terminal_order.begin (); t != terminal_order.end (); ++t) {
      device->connect_terminal (*t, nets [t - terminal_order.begin ()]);
    }
  }
=======
    read_param_card (ex, mp_netlist, m_variables);
>>>>>>> 3ac1385d

    ensure_circuit ();
    mp_circuit->add_card (SpiceCard (m_file_id, m_stream.line_number (), l));

  } else if (ex.test (".")) {

    if (! mp_delegate->control_statement (l)) {

      std::string s;
      ex.read_word (s);
      s = tl::to_lower_case (s);
      warn (tl::to_string (tr ("Control statement ignored: ")) + s);

    }

  } else if (ex.try_read_word (name)) {

    ensure_circuit ();

    if (ex.test ("=")) {

      name = mp_netlist->normalize_name (name);

      tl::Variant value = NetlistSpiceReaderDelegate::read_value (ex, m_variables);
      m_variables [name] = value;

      mp_circuit->make_parameter (name, value);

    } else if (name[0] == 'X') {

      //  register circuit calls so we can figure out the top level circuits

      tl::Extractor ex2 (l.c_str ());
      ex2.skip ();
      ++ex2;

      std::vector<std::string> nn;
      parameters_type pv;
      mp_delegate->parse_element_components (ex2.get (), nn, pv, m_variables);

      if (! nn.empty ()) {
        m_called_circuits.insert (nn.back ());
      }

    }

    mp_circuit->add_card (SpiceCard (m_file_id, m_stream.line_number (), l));

  } else {
    warn (tl::to_string (tr ("Line ignored")));
  }

  return false;
}

void
SpiceCircuitDict::ensure_circuit ()
{
  if (! mp_circuit) {

    //  TODO: make top name configurable
    mp_circuit = new SpiceCachedCircuit (".TOP");
    m_cached_circuits.insert (std::make_pair (mp_circuit->name (), mp_circuit));

    mp_anonymous_top_level_circuit = mp_circuit;

  }
}

void
SpiceCircuitDict::read_circuit (tl::Extractor &ex, const std::string &nc)
{
  std::vector<std::string> nn;
  NetlistSpiceReader::parameters_type pv;
  mp_delegate->parse_element_components (ex.skip (), nn, pv, m_variables);

  if (cached_circuit (nc)) {
    error (tl::sprintf (tl::to_string (tr ("Redefinition of circuit %s")), nc));
  }

  SpiceCachedCircuit *cc = create_cached_circuit (nc);
  cc->set_pins (nn);
  cc->set_parameters (pv);

  std::swap (cc, mp_circuit);
  NetlistSpiceReader::parameters_type vars = pv;
  m_variables.swap (vars);

  while (! at_end ()) {
    if (read_card ()) {
      break;
    }
  }

  std::swap (cc, mp_circuit);
  m_variables.swap (vars);
}

void
SpiceCircuitDict::finish ()
{
  m_streams.clear ();
  m_stream.close ();
}

// ------------------------------------------------------------------------------------------------------

class SpiceNetlistBuilder
{
public:
  typedef NetlistSpiceReader::parameters_type parameters_type;

  SpiceNetlistBuilder (SpiceCircuitDict *dict, Netlist *netlist, NetlistSpiceReaderDelegate *delegate);

  void set_strict (bool s)
  {
    m_strict = s;
  }

  void build ();

private:
  SpiceCircuitDict *mp_dict;
  tl::weak_ptr<NetlistSpiceReaderDelegate> mp_delegate;
  Netlist *mp_netlist;
  bool m_strict;
  const SpiceCachedCircuit *mp_circuit;
  std::map<const SpiceCachedCircuit *, std::map<parameters_type, db::Circuit *> > m_circuits;
  db::Circuit *mp_netlist_circuit;
  db::Circuit *mp_anonymous_top_level_netlist_circuit;
  std::unique_ptr<std::map<std::string, db::Net *> > mp_nets_by_name;
  std::map<std::string, bool> m_captured;
  NetlistSpiceReader::parameters_type m_variables;
  const SpiceCard *mp_current_card;

  db::Circuit *circuit_for (const SpiceCachedCircuit *cached_circuit, const parameters_type &pv);
  void register_circuit_for (const SpiceCachedCircuit *cc, const parameters_type &pv, db::Circuit *circuit, bool anonymous_top_level);
  Circuit *build_circuit (const SpiceCachedCircuit *circuit, const parameters_type &pv, bool anonymous_top_level = false);
  std::string get_line ();
  void error (const std::string &msg);
  void warn (const std::string &msg);
  Net *make_net(const std::string &name);
  void process_card (const SpiceCard &card);
  bool subcircuit_captured (const std::string &nc_name);
  bool process_element (tl::Extractor &ex, const std::string &prefix, const std::string &name);
  void build_global_nets ();
};

SpiceNetlistBuilder::SpiceNetlistBuilder (SpiceCircuitDict *dict, Netlist *netlist, NetlistSpiceReaderDelegate *delegate)
  : mp_dict (dict), mp_delegate (delegate), mp_netlist (netlist), m_strict (true)
{
  mp_circuit = 0;
  mp_netlist_circuit = 0;
  mp_anonymous_top_level_netlist_circuit = 0;
  mp_current_card = 0;
}

void
SpiceNetlistBuilder::error (const std::string &msg)
{
  if (mp_current_card) {
    std::string fmt_msg = tl::sprintf ("%s in %s, line %d", msg, mp_dict->file_path (mp_current_card->file_id), mp_current_card->line);
    throw tl::Exception (fmt_msg);
  } else {
    throw tl::Exception (msg);
  }
}

void
SpiceNetlistBuilder::warn (const std::string &msg)
{
  if (mp_current_card) {
    std::string fmt_msg = tl::sprintf ("%s in %s, line %d", msg, mp_dict->file_path (mp_current_card->file_id), mp_current_card->line);
    tl::warn << fmt_msg;
  } else {
    tl::warn << msg;
  }
}

db::Circuit *
SpiceNetlistBuilder::circuit_for (const SpiceCachedCircuit *cc, const parameters_type &pv)
{
  auto c = m_circuits.find (cc);
  if (c == m_circuits.end ()) {
    return 0;
  }
  auto cp = c->second.find (pv);
  if (cp == c->second.end ()) {
    return 0;
  }
  return cp->second;
}

void
SpiceNetlistBuilder::register_circuit_for (const SpiceCachedCircuit *cc, const parameters_type &pv, db::Circuit *circuit, bool anonymous_top_level)
{
  m_circuits [cc][pv] = circuit;
  if (anonymous_top_level) {
    mp_anonymous_top_level_netlist_circuit = circuit;
  }
}

void
SpiceNetlistBuilder::build ()
{
  try {

    m_variables.clear ();
    mp_netlist_circuit = 0;
    mp_anonymous_top_level_netlist_circuit = 0;
    mp_circuit = 0;
    mp_current_card = 0;
    m_captured.clear ();

    mp_delegate->do_start ();

    for (auto c = mp_dict->begin_circuits (); c != mp_dict->end_circuits (); ++c) {
      if (mp_dict->is_top_circuit (c->first) && ! subcircuit_captured (c->first)) {
        //  we have a top circuit candidate
        build_circuit (c->second, c->second->parameters (), c->second == mp_dict->anonymous_top_level_circuit ());
      }
    }

    build_global_nets ();
    mp_delegate->do_finish ();

  } catch (tl::Exception &ex) {

    //  translate the error and add a source location
    error (ex.msg ());

  }
}

static std::string
make_circuit_name (const std::string &name, const NetlistSpiceReader::parameters_type &pv)
{
  std::string res = name;

  res += "(";
  for (auto p = pv.begin (); p != pv.end (); ++p) {
    if (p != pv.begin ()) {
      res += ",";
    }
    res += p->first;
    res += "=";
    if (p->second.can_convert_to_double()) {
      double v = p->second.to_double ();
      double va = fabs (v);
      if (va < 1e-15) {
        res += tl::sprintf ("%g", v);
      } else if (va < 0.1e-12) {
        res += tl::sprintf ("%gF", v * 1e15);
      } else if (va < 0.1e-9) {
        res += tl::sprintf ("%gP", v * 1e12);
      } else if (va < 0.1e-6) {
        res += tl::sprintf ("%gN", v * 1e9);
      } else if (va < 0.1e-3) {
        res += tl::sprintf ("%gU", v * 1e6);
      } else if (va< 0.1) {
        res += tl::sprintf ("%gM", v * 1e3);
      } else if (va < 0.1e3) {
        res += tl::sprintf ("%g", v);
      } else if (va < 0.1e6) {
        res += tl::sprintf ("%gK", v * 1e-3);
      } else if (va < 0.1e9) {
        res += tl::sprintf ("%gMEG", v * 1e-6);
      } else if (va < 0.1e12) {
        res += tl::sprintf ("%gG", v * 1e-9);
      } else {
        res += tl::sprintf ("%g", v);
      }
    } else {
      res += p->second.to_string ();
    }
  }
  res += ")";

  return res;
}

db::Circuit *
SpiceNetlistBuilder::build_circuit (const SpiceCachedCircuit *cc, const parameters_type &pv, bool anonymous_top_level)
{
  db::Circuit *c = circuit_for (cc, pv);
  if (c) {
    return c;
  }

  for (auto p = pv.begin (); p != pv.end (); ++p) {
    if (cc->parameters ().find (p->first) == cc->parameters ().end ()) {
      warn (tl::sprintf (tl::to_string (tr ("Not a known parameter for circuit '%s': '%s'")), cc->name (), p->first));
    }
  }

  c = new db::Circuit ();
  mp_netlist->add_circuit (c);
  if (pv.empty ()) {
    c->set_name (cc->name ());
  } else {
    c->set_name (make_circuit_name (cc->name (), pv));
  }

  register_circuit_for (cc, pv, c, anonymous_top_level);

  std::unique_ptr<std::map<std::string, db::Net *> > n2n (mp_nets_by_name.release ());
  mp_nets_by_name.reset (0);

  NetlistSpiceReader::parameters_type vars = cc->parameters ();
  for (auto p = pv.begin (); p != pv.end (); ++p) {
    vars [p->first] = p->second;
  }

  std::swap (vars, m_variables);
  std::swap (c, mp_netlist_circuit);
  std::swap (cc, mp_circuit);

  //  produce the explicit pins
  for (auto i = mp_circuit->begin_pins (); i != mp_circuit->end_pins (); ++i) {
    std::string net_name = mp_delegate->translate_net_name (mp_netlist->normalize_name (*i));
    db::Net *net = make_net (net_name);
    //  use the net name to name the pin (otherwise SPICE pins are always unnamed)
    size_t pin_id = i - mp_circuit->begin_pins ();
    if (! i->empty ()) {
      mp_netlist_circuit->add_pin (net->name ());
    } else {
      mp_netlist_circuit->add_pin (std::string ());
    }
    mp_netlist_circuit->connect_pin (pin_id, net);
  }

  for (auto card = mp_circuit->begin_cards (); card != mp_circuit->end_cards (); ++card) {
    mp_current_card = card.operator-> ();
    process_card (*card);
  }

  mp_current_card = 0;
  mp_nets_by_name.reset (n2n.release ());

  std::swap (cc, mp_circuit);
  std::swap (c, mp_netlist_circuit);
  std::swap (vars, m_variables);

  return c;
}

db::Net *
SpiceNetlistBuilder::make_net (const std::string &name)
{
  if (! mp_nets_by_name.get ()) {
    mp_nets_by_name.reset (new std::map<std::string, db::Net *> ());
  }

  std::map<std::string, db::Net *>::const_iterator n2n = mp_nets_by_name->find (name);

  db::Net *net = 0;
  if (n2n == mp_nets_by_name->end ()) {

    net = new db::Net ();
    net->set_name (name);
    mp_netlist_circuit->add_net (net);

    mp_nets_by_name->insert (std::make_pair (name, net));

  } else {
    net = n2n->second;
  }

  return net;
}

void
SpiceNetlistBuilder::process_card (const SpiceCard &card)
{
  tl::Extractor ex (card.text.c_str ());

  std::string name;
  if (ex.try_read_word (name) && ex.test ("=")) {

    m_variables.insert (std::make_pair (mp_netlist->normalize_name (name), NetlistSpiceReaderDelegate::read_value (ex, m_variables)));

  } else {

    ex = tl::Extractor (card.text.c_str ());
    ex.skip ();

    if (ex.test_without_case (".param")) {

      read_param_card (ex, mp_netlist, m_variables);

    } else if (isalpha (*ex)) {

      std::string prefix;
      prefix.push_back (toupper (*ex));

      ++ex;
      name = read_name (ex, mp_netlist);

      if (! process_element (ex, prefix, name)) {
        warn (tl::sprintf (tl::to_string (tr ("Element type '%s' ignored")), prefix));
      }

    } else {
      warn (tl::to_string (tr ("Line ignored")));
    }

  }
}

bool
SpiceNetlistBuilder::subcircuit_captured (const std::string &nc_name)
{
  std::map<std::string, bool>::const_iterator c = m_captured.find (nc_name);
  if (c != m_captured.end ()) {
    return c->second;
  } else {
    bool cap = mp_delegate->wants_subcircuit (nc_name);
    m_captured.insert (std::make_pair (nc_name, cap));
    return cap;
  }
}

bool
SpiceNetlistBuilder::process_element (tl::Extractor &ex, const std::string &prefix, const std::string &name)
{
  //  generic parse
  std::vector<std::string> nn;
  NetlistSpiceReader::parameters_type pv;
  std::string model;
  double value = 0.0;

  mp_delegate->parse_element (ex.skip (), prefix, model, value, nn, pv, m_variables);

  model = mp_netlist->normalize_name (model);

  std::vector<db::Net *> nets;
  for (std::vector<std::string>::const_iterator i = nn.begin (); i != nn.end (); ++i) {
    nets.push_back (make_net (mp_delegate->translate_net_name (*i)));
  }

  if (prefix == "X" && ! subcircuit_captured (model)) {

    const db::SpiceCachedCircuit *cc = mp_dict->cached_circuit (model);
    if (! cc) {
      if (m_strict) {
        error (tl::sprintf (tl::to_string (tr ("Subcircuit '%s' not found in netlist")), model));
      } else {
        db::SpiceCachedCircuit *cc_nc = mp_dict->create_cached_circuit (model);
        cc = cc_nc;
        std::vector<std::string> pins;
        pins.resize (nn.size ());
        cc_nc->set_pins (pins);
      }
    }

    if (cc->pin_count () != nn.size ()) {
      error (tl::sprintf (tl::to_string (tr ("Pin count mismatch between circuit definition and circuit call: %d expected, got %d")), int (cc->pin_count ()), int (nets.size ())));
    }

    db::Circuit *c = build_circuit (cc, pv);

    db::SubCircuit *sc = new db::SubCircuit (c, name);
    mp_netlist_circuit->add_subcircuit (sc);

    for (std::vector<db::Net *>::const_iterator i = nets.begin (); i != nets.end (); ++i) {
      sc->connect_pin (i - nets.begin (), *i);
    }

    return true;

  } else {
    return mp_delegate->element (mp_netlist_circuit, prefix, name, model, value, nets, pv);
  }
}

void
SpiceNetlistBuilder::build_global_nets ()
{
  for (auto gn = mp_dict->begin_global_nets (); gn != mp_dict->end_global_nets (); ++gn) {

    for (auto c = mp_netlist->begin_bottom_up (); c != mp_netlist->end_bottom_up (); ++c) {

      if (c.operator-> () == mp_anonymous_top_level_netlist_circuit) {
        //  no pins for the anonymous top circuit
        continue;
      }

      db::Net *net = c->net_by_name (*gn);
      if (! net || net->pin_count () > 0) {
        //  only add a pin for a global net if there is a net with this name
        //  don't add a pin if it already has one
        continue;
      }

      const db::Pin &pin = c->add_pin (*gn);
      c->connect_pin (pin.id (), net);

      for (db::Circuit::refs_iterator r = c->begin_refs (); r != c->end_refs (); ++r) {

        db::SubCircuit &sc = *r;

        db::Net *pnet = sc.circuit ()->net_by_name (*gn);
        if (! pnet) {
          pnet = new db::Net ();
          pnet->set_name (*gn);
          sc.circuit ()->add_net (pnet);
        }

        sc.connect_pin (pin.id (), pnet);

      }

    }

  }
}

// ------------------------------------------------------------------------------------------------------

NetlistSpiceReader::NetlistSpiceReader (NetlistSpiceReaderDelegate *delegate)
  : mp_delegate (delegate), m_strict (false)
{
  static NetlistSpiceReaderDelegate std_delegate;
  if (! delegate) {
    mp_delegate.reset (&std_delegate);
  }
}

NetlistSpiceReader::~NetlistSpiceReader ()
{
  //  .. nothing yet ..
}

void NetlistSpiceReader::read (tl::InputStream &stream, db::Netlist &netlist)
{
  tl::SelfTimer timer (tl::verbosity () >= 21, tl::to_string (tr ("Reading netlist ")) + stream.source ());

  try {

    mp_delegate->set_netlist (&netlist);

    //  SPICE netlists are case insensitive
    netlist.set_case_sensitive (false);

    SpiceCircuitDict dict (this, &netlist, mp_delegate.get ());
    try {
      dict.read (stream);
      dict.finish ();
    } catch (...) {
      dict.finish ();
      throw;
    }

    SpiceNetlistBuilder builder (&dict, &netlist, mp_delegate.get ());
    builder.set_strict (m_strict);
    builder.build ();

    mp_delegate->set_netlist (0);

  } catch (...) {
    mp_delegate->set_netlist (0);
    throw;
  }
}

}<|MERGE_RESOLUTION|>--- conflicted
+++ resolved
@@ -67,6 +67,434 @@
     variables [name] = value;
 
   }
+}
+
+double NetlistSpiceReaderDelegate::read_atomic_value (tl::Extractor &ex)
+{
+  if (ex.test ("(")) {
+
+    double v = read_dot_expr (ex);
+    ex.expect (")");
+    return v;
+
+  } else {
+
+    double v = 0.0;
+    ex.read (v);
+
+    double f = 1.0;
+    if (*ex == 't' || *ex == 'T') {
+      f = 1e12;
+    } else if (*ex == 'g' || *ex == 'G') {
+      f = 1e9;
+    } else if (*ex == 'k' || *ex == 'K') {
+      f = 1e3;
+    } else if (*ex == 'm' || *ex == 'M') {
+      f = 1e-3;
+      if (ex.test_without_case ("meg")) {
+        f = 1e6;
+      }
+    } else if (*ex == 'u' || *ex == 'U') {
+      f = 1e-6;
+    } else if (*ex == 'n' || *ex == 'N') {
+      f = 1e-9;
+    } else if (*ex == 'p' || *ex == 'P') {
+      f = 1e-12;
+    } else if (*ex == 'f' || *ex == 'F') {
+      f = 1e-15;
+    } else if (*ex == 'a' || *ex == 'A') {
+      f = 1e-18;
+    }
+    while (*ex && isalpha (*ex)) {
+      ++ex;
+    }
+
+    v *= f;
+    return v;
+
+  }
+}
+
+double NetlistSpiceReaderDelegate::read_bar_expr (tl::Extractor &ex)
+{
+  double v = read_atomic_value (ex);
+  while (true) {
+    if (ex.test ("+")) {
+      double vv = read_atomic_value (ex);
+      v += vv;
+    } else if (ex.test ("+")) {
+      double vv = read_atomic_value (ex);
+      v -= vv;
+    } else {
+      break;
+    }
+  }
+  return v;
+}
+
+double NetlistSpiceReaderDelegate::read_dot_expr (tl::Extractor &ex)
+{
+  double v = read_bar_expr (ex);
+  while (true) {
+    if (ex.test ("*")) {
+      double vv = read_bar_expr (ex);
+      v *= vv;
+    } else if (ex.test ("/")) {
+      double vv = read_bar_expr (ex);
+      v /= vv;
+    } else {
+      break;
+    }
+  }
+  return v;
+}
+
+double NetlistSpiceReaderDelegate::read_value (tl::Extractor &ex)
+{
+  return read_dot_expr (ex);
+}
+
+bool NetlistSpiceReaderDelegate::try_read_value (const std::string &s, double &value)
+{
+  tl::Extractor ve (s.c_str ());
+  double vv = 0;
+  if (ve.try_read (vv) || ve.test ("(")) {
+    ve = tl::Extractor (s.c_str ());
+    value = read_value (ve);
+    return true;
+  } else {
+    return false;
+  }
+}
+
+void NetlistSpiceReaderDelegate::parse_element (const std::string &s, const std::string &element, std::string &model, double &value, std::vector<std::string> &nn, std::map<std::string, double> &pv)
+{
+  parse_element_components (s, nn, pv);
+
+  //  interpret the parameters according to the code
+  if (element == "X") {
+
+    //  subcircuit call:
+    //  Xname n1 n2 ... nn circuit [params]
+
+    if (nn.empty ()) {
+      error (tl::to_string (tr ("No circuit name given for subcircuit call")));
+    }
+
+    model = nn.back ();
+    nn.pop_back ();
+
+  } else if (element == "R" || element == "C" || element == "L") {
+
+    //  resistor, cap, inductor: two-terminal devices with a value
+    //  Rname n1 n2 value
+    //  Rname n1 n2 n3 value
+    //  Rname n1 n2 value model [params]
+    //  Rname n1 n2 n3 value model [params]
+    //  Rname n1 n2 [params]
+    //  Rname n1 n2 model [params]
+    //  Rname n1 n2 n3 model [params]
+    //  NOTE: there is no "Rname n1 n2 n3 [params]"!
+    //  (same for C, L instead of R)
+
+    if (nn.size () < 2) {
+      error (tl::to_string (tr ("Not enough specs for a R, C or L device")));
+    }
+
+    std::map<std::string, double>::const_iterator rv = pv.find (element);
+    if (rv != pv.end ()) {
+
+      //  value given by parameter
+      value = rv->second;
+
+      if (nn.size () >= 3) {
+        //  Rname n1 n2 model [params]
+        //  Rname n1 n2 n3 model [params]
+        model = nn.back ();
+        nn.pop_back ();
+      }
+
+    } else if (nn.size () >= 3) {
+
+      if (try_read_value (nn.back (), value)) {
+
+        //  Rname n1 n2 value
+        //  Rname n1 n2 n3 value
+        nn.pop_back ();
+
+      } else {
+
+        //  Rname n1 n2 value model [params]
+        //  Rname n1 n2 n3 value model [params]
+        model = nn.back ();
+        nn.pop_back ();
+        if (! try_read_value (nn.back (), value)) {
+          error (tl::to_string (tr ("Can't find a value for a R, C or L device")));
+        } else {
+          nn.pop_back ();
+        }
+
+      }
+
+    }
+
+  } else {
+
+    //  others: n-terminal devices with a model (last node)
+
+    if (nn.empty ()) {
+      error (tl::sprintf (tl::to_string (tr ("No model name given for element '%s'")), element));
+    }
+
+    model = nn.back ();
+    nn.pop_back ();
+
+    if (element == "M") {
+      if (nn.size () != 4) {
+        error (tl::to_string (tr ("'M' element must have four nodes")));
+      }
+    } else if (element == "Q") {
+      if (nn.size () != 3 && nn.size () != 4) {
+        error (tl::to_string (tr ("'Q' element must have three or four nodes")));
+      }
+    } else if (element == "D") {
+      if (nn.size () != 2) {
+        error (tl::to_string (tr ("'D' element must have two nodes")));
+      }
+    }
+
+    //  TODO: other devices?
+
+  }
+}
+
+bool NetlistSpiceReaderDelegate::element (db::Circuit *circuit, const std::string &element, const std::string &name, const std::string &model, double value, const std::vector<db::Net *> &nets, const std::map<std::string, double> &pv)
+{
+  std::map<std::string, double> params = pv;
+  std::vector<size_t> terminal_order;
+
+  double mult = 1.0;
+  std::map<std::string, double>::const_iterator mp = params.find ("M");
+  if (mp != params.end ()) {
+    mult = mp->second;
+  }
+
+  if (mult < 1e-10) {
+    error (tl::sprintf (tl::to_string (tr ("Invalid multiplier value (M=%.12g) - must not be zero or negative")), mult));
+  }
+
+  std::string cn = model;
+  db::DeviceClass *cls = circuit->netlist ()->device_class_by_name (cn);
+
+  if (element == "R") {
+
+    if (nets.size () == 2) {
+      if (cls) {
+        if (! dynamic_cast<db::DeviceClassResistor *>(cls)) {
+          error (tl::sprintf (tl::to_string (tr ("Class %s is not a resistor device class as required by 'R' element")), cn));
+        }
+      } else {
+        if (cn.empty ()) {
+          cn = "RES";
+        }
+        cls = make_device_class<db::DeviceClassResistor> (circuit, cn);
+      }
+    } else if (nets.size () == 3) {
+      if (cls) {
+        if (! dynamic_cast<db::DeviceClassResistorWithBulk *>(cls)) {
+          error (tl::sprintf (tl::to_string (tr ("Class %s is not a three-terminal resistor device class as required by 'R' element")), cn));
+        }
+      } else {
+        if (cn.empty ()) {
+          cn = "RES3";
+        }
+        cls = make_device_class<db::DeviceClassResistorWithBulk> (circuit, cn);
+      }
+    } else {
+      error (tl::to_string (tr ("A 'R' element requires two or three nets")));
+    }
+
+    //  Apply multiplier
+    value /= mult;
+
+  } else if (element == "L") {
+
+    if (nets.size () == 2) {
+      if (cls) {
+        if (! dynamic_cast<db::DeviceClassInductor *>(cls)) {
+          error (tl::sprintf (tl::to_string (tr ("Class %s is not a inductor device class as required by 'L' element")), cn));
+        }
+      } else {
+        if (cn.empty ()) {
+          cn = "IND";
+        }
+        cls = make_device_class<db::DeviceClassInductor> (circuit, cn);
+      }
+    } else {
+      error (tl::to_string (tr ("A 'L' element requires two nets")));
+    }
+
+    //  Apply multiplier
+    value /= mult;
+
+  } else if (element == "C") {
+
+    if (nets.size () == 2) {
+      if (cls) {
+        if (! dynamic_cast<db::DeviceClassCapacitor *>(cls)) {
+          error (tl::sprintf (tl::to_string (tr ("Class %s is not a capacitor device class as required by 'C' element")), cn));
+        }
+      } else {
+        if (cn.empty ()) {
+          cn = "CAP";
+        }
+        cls = make_device_class<db::DeviceClassCapacitor> (circuit, cn);
+      }
+    } else if (nets.size () == 3) {
+      if (cls) {
+        if (! dynamic_cast<db::DeviceClassCapacitorWithBulk *>(cls)) {
+          error (tl::sprintf (tl::to_string (tr ("Class %s is not a three-terminal capacitor device class as required by 'C' element")), cn));
+        }
+      } else {
+        if (cn.empty ()) {
+          cn = "CAP3";
+        }
+        cls = make_device_class<db::DeviceClassCapacitorWithBulk> (circuit, cn);
+      }
+    } else {
+      error (tl::to_string (tr ("A 'C' element requires two or three nets")));
+    }
+
+    //  Apply multiplier
+    value *= mult;
+
+  } else if (element == "D") {
+
+    if (cls) {
+      if (! dynamic_cast<db::DeviceClassDiode *>(cls)) {
+        error (tl::sprintf (tl::to_string (tr ("Class %s is not a diode device class as required by 'D' element")), cn));
+      }
+    } else {
+      if (cn.empty ()) {
+        cn = "DIODE";
+      }
+      cls = make_device_class<db::DeviceClassDiode> (circuit, cn);
+    }
+
+    //  Apply multiplier to "A"
+    std::map<std::string, double>::iterator p;
+    p = params.find ("A");
+    if (p != params.end ()) {
+      p->second *= mult;
+    }
+
+  } else if (element == "Q") {
+
+    if (nets.size () != 3 && nets.size () != 4) {
+      error (tl::to_string (tr ("'Q' element needs to have 3 or 4 terminals")));
+    } else if (cls) {
+      if (nets.size () == 3) {
+        if (! dynamic_cast<db::DeviceClassBJT3Transistor *>(cls)) {
+          error (tl::sprintf (tl::to_string (tr ("Class %s is not a 3-terminal BJT device class as required by 'Q' element")), cn));
+        }
+      } else {
+        if (! dynamic_cast<db::DeviceClassBJT4Transistor *>(cls)) {
+          error (tl::sprintf (tl::to_string (tr ("Class %s is not a 4-terminal BJT device class as required by 'Q' element")), cn));
+        }
+      }
+    } else {
+      if (nets.size () == 3) {
+        if (cn.empty ()) {
+          cn = "BJT3";
+        }
+        cls = make_device_class<db::DeviceClassBJT3Transistor> (circuit, cn);
+      } else {
+        if (cn.empty ()) {
+          cn = "BJT4";
+        }
+        cls = make_device_class<db::DeviceClassBJT4Transistor> (circuit, cn);
+      }
+    }
+
+    //  Apply multiplier to "AE"
+    std::map<std::string, double>::iterator p;
+    p = params.find ("AE");
+    if (p != params.end ()) {
+      p->second *= mult;
+    }
+
+  } else if (element == "M") {
+
+    if (cls) {
+      if (! dynamic_cast<db::DeviceClassMOS4Transistor *>(cls)) {
+        error (tl::sprintf (tl::to_string (tr ("Class %s is not a 4-terminal MOS device class as required by 'M' element")), cn));
+      }
+    } else {
+      if (nets.size () == 4) {
+        if (cn.empty ()) {
+          cn = "MOS4";
+        }
+        cls = make_device_class<db::DeviceClassMOS4Transistor> (circuit, cn);
+      } else {
+        error (tl::to_string (tr ("'M' element needs to have 4 terminals")));
+      }
+    }
+
+    //  Apply multiplier to "W"
+    std::map<std::string, double>::iterator p;
+    p = params.find ("W");
+    if (p != params.end ()) {
+      p->second *= mult;
+    }
+
+    //  issue #1304
+    terminal_order.push_back (DeviceClassMOS4Transistor::terminal_id_D);
+    terminal_order.push_back (DeviceClassMOS4Transistor::terminal_id_G);
+    terminal_order.push_back (DeviceClassMOS4Transistor::terminal_id_S);
+    terminal_order.push_back (DeviceClassMOS4Transistor::terminal_id_B);
+
+  } else {
+    error (tl::sprintf (tl::to_string (tr ("Not a known element type: '%s'")), element));
+  }
+
+  const std::vector<db::DeviceTerminalDefinition> &td = cls->terminal_definitions ();
+  if (td.size () != nets.size ()) {
+    error (tl::sprintf (tl::to_string (tr ("Wrong number of terminals: class '%s' expects %d, but %d are given")), cn, int (td.size ()), int (nets.size ())));
+  }
+
+  db::Device *device = new db::Device (cls, name);
+  circuit->add_device (device);
+
+  if (terminal_order.empty ()) {
+    for (auto t = td.begin (); t != td.end (); ++t) {
+      device->connect_terminal (t->id (), nets [t - td.begin ()]);
+    }
+  } else {
+    for (auto t = terminal_order.begin (); t != terminal_order.end (); ++t) {
+      device->connect_terminal (*t, nets [t - terminal_order.begin ()]);
+    }
+  }
+
+  size_t defp = std::numeric_limits<size_t>::max ();
+  if (dynamic_cast<db::DeviceClassCapacitor *> (cls)) {
+    defp = db::DeviceClassCapacitor::param_id_C;
+  } else if (dynamic_cast<db::DeviceClassResistor *> (cls)) {
+    defp = db::DeviceClassResistor::param_id_R;
+  } else if (dynamic_cast<db::DeviceClassInductor *> (cls)) {
+    defp = db::DeviceClassInductor::param_id_L;
+  }
+
+  std::vector<db::DeviceParameterDefinition> &pd = cls->parameter_definitions_non_const ();
+  for (std::vector<db::DeviceParameterDefinition>::iterator i = pd.begin (); i != pd.end (); ++i) {
+    std::map<std::string, double>::const_iterator v = params.find (i->name ());
+    if (v != params.end ()) {
+      device->set_parameter_value (i->id (), v->second / i->si_scaling ());
+    } else if (i->id () == defp) {
+      device->set_parameter_value (i->id (), value / i->si_scaling ());
+    }
+  }
+
+  return true;
 }
 
 // ------------------------------------------------------------------------------------------------------
@@ -532,14 +960,9 @@
 void
 SpiceCircuitDict::error (const std::string &msg)
 {
-<<<<<<< HEAD
-  std::map<std::string, double> params = pv;
-  std::vector<size_t> terminal_order;
-=======
   std::string fmt_msg = tl::sprintf ("%s in %s, line %d", msg, m_stream.source (), m_stream.line_number ());
   throw tl::Exception (fmt_msg);
 }
->>>>>>> 3ac1385d
 
 void
 SpiceCircuitDict::warn (const std::string &msg)
@@ -623,37 +1046,13 @@
 
     return true;
 
-<<<<<<< HEAD
-    //  issue #1304
-    terminal_order.push_back (DeviceClassMOS4Transistor::terminal_id_D);
-    terminal_order.push_back (DeviceClassMOS4Transistor::terminal_id_G);
-    terminal_order.push_back (DeviceClassMOS4Transistor::terminal_id_S);
-    terminal_order.push_back (DeviceClassMOS4Transistor::terminal_id_B);
-
-  } else {
-    error (tl::sprintf (tl::to_string (tr ("Not a known element type: '%s'")), element));
-  }
-=======
   } else if (ex.test_without_case (".end")) {
->>>>>>> 3ac1385d
 
     //  ignore end statements
 
   } else if (ex.test_without_case (".param")) {
 
-<<<<<<< HEAD
-  if (terminal_order.empty ()) {
-    for (auto t = td.begin (); t != td.end (); ++t) {
-      device->connect_terminal (t->id (), nets [t - td.begin ()]);
-    }
-  } else {
-    for (auto t = terminal_order.begin (); t != terminal_order.end (); ++t) {
-      device->connect_terminal (*t, nets [t - terminal_order.begin ()]);
-    }
-  }
-=======
     read_param_card (ex, mp_netlist, m_variables);
->>>>>>> 3ac1385d
 
     ensure_circuit ();
     mp_circuit->add_card (SpiceCard (m_file_id, m_stream.line_number (), l));
