--- conflicted
+++ resolved
@@ -1068,12 +1068,8 @@
     throw tl::Exception (tl::to_string (tr ("Source cell does not reside in a layout")));
   }
 
-<<<<<<< HEAD
-=======
-  check_locked ();
-
-  db::PropertyMapper pm (target_layout, source_layout);
->>>>>>> 18c86cb2
+  check_locked ();
+
   db::ICplxTrans trans (source_layout->dbu () / target_layout->dbu ());
 
   db::CellMapping cm;
@@ -1107,12 +1103,8 @@
     throw tl::Exception (tl::to_string (tr ("Source cell does not reside in a layout")));
   }
 
-<<<<<<< HEAD
-=======
-  check_locked ();
-
-  db::PropertyMapper pm (target_layout, source_layout);
->>>>>>> 18c86cb2
+  check_locked ();
+
   db::ICplxTrans trans (source_layout->dbu () / target_layout->dbu ());
 
   db::LayerMapping lm;
@@ -1139,12 +1131,8 @@
     throw tl::Exception (tl::to_string (tr ("Source cell does not reside in a layout")));
   }
 
-<<<<<<< HEAD
-=======
-  check_locked ();
-
-  db::PropertyMapper pm (target_layout, source_layout);
->>>>>>> 18c86cb2
+  check_locked ();
+
   db::ICplxTrans trans (source_layout->dbu () / target_layout->dbu ());
 
   std::vector <db::cell_index_type> source_cells;
