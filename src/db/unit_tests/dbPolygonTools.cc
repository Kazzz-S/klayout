
/*

  KLayout Layout Viewer
  Copyright (C) 2006-2018 Matthias Koefferlein

  This program is free software; you can redistribute it and/or modify
  it under the terms of the GNU General Public License as published by
  the Free Software Foundation; either version 2 of the License, or
  (at your option) any later version.

  This program is distributed in the hope that it will be useful,
  but WITHOUT ANY WARRANTY; without even the implied warranty of
  MERCHANTABILITY or FITNESS FOR A PARTICULAR PURPOSE.  See the
  GNU General Public License for more details.

  You should have received a copy of the GNU General Public License
  along with this program; if not, write to the Free Software
  Foundation, Inc., 51 Franklin St, Fifth Floor, Boston, MA  02110-1301  USA

*/



#include "dbPolygon.h"
#include "dbPolygonTools.h"
#include "dbEdgeProcessor.h"
#include "dbPolygonGenerators.h"
#include "tlUnitTest.h"

TEST(1) 
{
  db::Box box (0, 0, 1000, 1000);
  db::Polygon in (box);
  std::vector<db::Polygon> right_of;

  db::cut_polygon (in, db::Edge (db::Point (0, 500), db::Point (1, 500)), std::back_inserter (right_of));

  EXPECT_EQ (right_of.size (), size_t (1));
  EXPECT_EQ (right_of[0].to_string (), "(0,0;0,500;1000,500;1000,0)");

  right_of.clear ();

  db::cut_polygon (in, db::Edge (db::Point (0, -100), db::Point (1, -100)), std::back_inserter (right_of));
  EXPECT_EQ (right_of.size (), size_t (0));

  right_of.clear ();

  db::cut_polygon (in, db::Edge (db::Point (0, 0), db::Point (1, 0)), std::back_inserter (right_of));
  EXPECT_EQ (right_of.size (), size_t (0));

  right_of.clear ();

  db::cut_polygon (in, db::Edge (db::Point (0, 1000), db::Point (1, 1000)), std::back_inserter (right_of));
  EXPECT_EQ (right_of.size (), size_t (1));
  EXPECT_EQ (right_of[0].to_string (), "(0,0;0,1000;1000,1000;1000,0)");

  right_of.clear ();

  db::cut_polygon (in, db::Edge (db::Point (0, 1001), db::Point (1, 1001)), std::back_inserter (right_of));
  EXPECT_EQ (right_of.size (), size_t (1));
  EXPECT_EQ (right_of[0].to_string (), "(0,0;0,1000;1000,1000;1000,0)");
}

TEST(2) 
{
  std::vector <db::Point> c;
  c.push_back (db::Point (0, 0));
  c.push_back (db::Point (0, 400));
  c.push_back (db::Point (400, 400));
  c.push_back (db::Point (400, 100));
  c.push_back (db::Point (600, 100));
  c.push_back (db::Point (600, 300));
  c.push_back (db::Point (700, 300));
  c.push_back (db::Point (700, 0));
  c.push_back (db::Point (300, 0));
  c.push_back (db::Point (300, 300));
  c.push_back (db::Point (100, 300));
  c.push_back (db::Point (100, 100));
  c.push_back (db::Point (200, 100));
  c.push_back (db::Point (200, 0));

  db::Polygon in;
  in.assign_hull (c.begin (), c.end ());
  std::vector<db::Polygon> right_of;

  db::cut_polygon (in, db::Edge (db::Point (0, 200), db::Point (1, 200)), std::back_inserter (right_of));

  EXPECT_EQ (right_of.size (), size_t (2));
  EXPECT_EQ (right_of[0].to_string (), "(0,0;0,200;100,200;100,100;200,100;200,0)");
  EXPECT_EQ (right_of[1].to_string (), "(300,0;300,200;400,200;400,100;600,100;600,200;700,200;700,0)");

  right_of.clear ();
  db::cut_polygon (in, db::Edge (db::Point (0, 100), db::Point (1, 100)), std::back_inserter (right_of));

  EXPECT_EQ (right_of.size (), size_t (2));
  EXPECT_EQ (right_of[0].to_string (), "(0,0;0,100;200,100;200,0)");
  EXPECT_EQ (right_of[1].to_string (), "(300,0;300,100;700,100;700,0)");

  right_of.clear ();
  db::cut_polygon (in, db::Edge (db::Point (0, 50), db::Point (1, 50)), std::back_inserter (right_of));

  EXPECT_EQ (right_of.size (), size_t (2));
  EXPECT_EQ (right_of[0].to_string (), "(0,0;0,50;200,50;200,0)");
  EXPECT_EQ (right_of[1].to_string (), "(300,0;300,50;700,50;700,0)");

  right_of.clear ();
  db::cut_polygon (in, db::Edge (db::Point (0, 300), db::Point (1, 300)), std::back_inserter (right_of));

  EXPECT_EQ (right_of.size (), size_t (2));
  EXPECT_EQ (right_of[0].to_string (), "(0,0;0,300;100,300;100,100;200,100;200,0)");
  EXPECT_EQ (right_of[1].to_string (), "(300,0;300,300;400,300;400,100;600,100;600,300;700,300;700,0)");

  right_of.clear ();
  db::cut_polygon (in, db::Edge (db::Point (0, 400), db::Point (1, 400)), std::back_inserter (right_of));

  EXPECT_EQ (right_of.size (), size_t (1));
  EXPECT_EQ (right_of[0].to_string (), "(0,0;0,400;400,400;400,100;600,100;600,300;700,300;700,0;300,0;300,300;100,300;100,100;200,100;200,0)");

  right_of.clear ();
  db::cut_polygon (in, db::Edge (db::Point (0, 500), db::Point (1, 500)), std::back_inserter (right_of));

  EXPECT_EQ (right_of.size (), size_t (1));
  EXPECT_EQ (right_of[0].to_string (), "(0,0;0,400;400,400;400,100;600,100;600,300;700,300;700,0;300,0;300,300;100,300;100,100;200,100;200,0)");
}

TEST(3) 
{
  db::Box box (0, 0, 1000, 1000);
  db::Polygon in (box);

  std::vector <db::Point> c;
  c.push_back (db::Point (100, 100));
  c.push_back (db::Point (100, 400));
  c.push_back (db::Point (200, 400));
  c.push_back (db::Point (200, 100));
  in.insert_hole (c.begin (), c.end ());

  c.clear ();
  c.push_back (db::Point (400, 100));
  c.push_back (db::Point (400, 400));
  c.push_back (db::Point (500, 400));
  c.push_back (db::Point (500, 100));
  in.insert_hole (c.begin (), c.end ());

  std::vector<db::Polygon> right_of;
  db::cut_polygon (in, db::Edge (db::Point (0, 200), db::Point (1, 200)), std::back_inserter (right_of));

  EXPECT_EQ (right_of.size (), size_t (1));
  EXPECT_EQ (right_of[0].to_string (), "(0,0;0,200;100,200;100,100;200,100;200,200;400,200;400,100;500,100;500,200;1000,200;1000,0)");

  right_of.clear ();
  db::cut_polygon (in, db::Edge (db::Point (0, 50), db::Point (1, 50)), std::back_inserter (right_of));

  EXPECT_EQ (right_of.size (), size_t (1));
  EXPECT_EQ (right_of[0].to_string (), "(0,0;0,50;1000,50;1000,0)");

  right_of.clear ();
  db::cut_polygon (in, db::Edge (db::Point (0, 500), db::Point (1, 500)), std::back_inserter (right_of));

  EXPECT_EQ (right_of.size (), size_t (1));
  EXPECT_EQ (right_of[0].to_string (), "(0,0;0,500;1000,500;1000,0/100,100;200,100;200,400;100,400/400,100;500,100;500,400;400,400)");
}

TEST(4) 
{
  std::vector <db::Point> c;
  c.push_back (db::Point (0, 0));
  c.push_back (db::Point (0, 400));
  c.push_back (db::Point (400, 400));
  c.push_back (db::Point (400, 200));
  c.push_back (db::Point (300, 200));
  c.push_back (db::Point (300, 100));
  c.push_back (db::Point (400, 100));
  c.push_back (db::Point (400, 400));
  c.push_back (db::Point (600, 400));
  c.push_back (db::Point (600, 0));

  db::Polygon in;
  in.assign_hull (c.begin (), c.end ());
  std::vector<db::Polygon> right_of;

  db::cut_polygon (in, db::Edge (db::Point (0, 300), db::Point (1, 300)), std::back_inserter (right_of));

  EXPECT_EQ (right_of.size (), size_t (1));
  EXPECT_EQ (right_of[0].to_string (), "(0,0;0,300;400,300;400,200;300,200;300,100;400,100;400,300;600,300;600,0)");

  right_of.clear ();
  db::cut_polygon (in, db::Edge (db::Point (1, 300), db::Point (0, 300)), std::back_inserter (right_of));

  EXPECT_EQ (right_of.size (), size_t (2));
  EXPECT_EQ (right_of[0].to_string (), "(400,300;400,400;600,400;600,300)");
  EXPECT_EQ (right_of[1].to_string (), "(0,300;0,400;400,400;400,300)");

  right_of.clear ();
  db::cut_polygon (in, db::Edge (db::Point (0, 50), db::Point (1, 50)), std::back_inserter (right_of));

  EXPECT_EQ (right_of.size (), size_t (1));
  EXPECT_EQ (right_of[0].to_string (), "(0,0;0,50;600,50;600,0)");

  right_of.clear ();
  db::cut_polygon (in, db::Edge (db::Point (0, 100), db::Point (1, 100)), std::back_inserter (right_of));

  EXPECT_EQ (right_of.size (), size_t (1));
  EXPECT_EQ (right_of[0].to_string (), "(0,0;0,100;600,100;600,0)");

  right_of.clear ();
  db::cut_polygon (in, db::Edge (db::Point (0, 150), db::Point (1, 150)), std::back_inserter (right_of));

  EXPECT_EQ (right_of.size (), size_t (1));
  EXPECT_EQ (right_of[0].to_string (), "(0,0;0,150;300,150;300,100;400,100;400,150;600,150;600,0)");

  right_of.clear ();
  db::cut_polygon (in, db::Edge (db::Point (0, 200), db::Point (1, 200)), std::back_inserter (right_of));

  EXPECT_EQ (right_of.size (), size_t (1));
  EXPECT_EQ (right_of[0].to_string (), "(0,0;0,200;300,200;300,100;400,100;400,200;600,200;600,0)");

}


TEST(5) 
{
  std::vector <db::Point> c;
  c.push_back (db::Point (0, 0));
  c.push_back (db::Point (0, 884));
  c.push_back (db::Point (1010, 884));
  c.push_back (db::Point (1010, 396));
  c.push_back (db::Point (565, 396));
  c.push_back (db::Point (565, 372));
  c.push_back (db::Point (568, 372));
  c.push_back (db::Point (568, 396));
  c.push_back (db::Point (1010, 396));
  c.push_back (db::Point (1010, 332));
  c.push_back (db::Point (72, 332));
  c.push_back (db::Point (72, 313));
  c.push_back (db::Point (89, 313));
  c.push_back (db::Point (89, 332));
  c.push_back (db::Point (1010, 332));
  c.push_back (db::Point (1010, 327));
  c.push_back (db::Point (173, 327));
  c.push_back (db::Point (173, 304));
  c.push_back (db::Point (211, 304));
  c.push_back (db::Point (211, 327));
  c.push_back (db::Point (1010, 327));
  c.push_back (db::Point (1010, 302));
  c.push_back (db::Point (174, 302));
  c.push_back (db::Point (174, 275));
  c.push_back (db::Point (212, 275));
  c.push_back (db::Point (212, 302));
  c.push_back (db::Point (1010, 302));
  c.push_back (db::Point (1010, 268));
  c.push_back (db::Point (47, 268));
  c.push_back (db::Point (47, 257));
  c.push_back (db::Point (62, 257));
  c.push_back (db::Point (62, 268));
  c.push_back (db::Point (1010, 268));
  c.push_back (db::Point (1010, 243));
  c.push_back (db::Point (49, 243));
  c.push_back (db::Point (49, 231));
  c.push_back (db::Point (63, 231));
  c.push_back (db::Point (63, 243));
  c.push_back (db::Point (1010, 243));
  c.push_back (db::Point (1010, 214));
  c.push_back (db::Point (72, 214));
  c.push_back (db::Point (72, 194));
  c.push_back (db::Point (93, 194));
  c.push_back (db::Point (93, 214));
  c.push_back (db::Point (1010, 214));
  c.push_back (db::Point (1010, 77));
  c.push_back (db::Point (5, 77));
  c.push_back (db::Point (5, 15));
  c.push_back (db::Point (67, 15));
  c.push_back (db::Point (67, 77));
  c.push_back (db::Point (1010, 77));
  c.push_back (db::Point (1010, 38));
  c.push_back (db::Point (328, 38));
  c.push_back (db::Point (328, 17));
  c.push_back (db::Point (405, 17));
  c.push_back (db::Point (405, 38));
  c.push_back (db::Point (1010, 38));
  c.push_back (db::Point (1010, 0));

  db::Polygon in;
  in.assign_hull (c.begin (), c.end ());
  std::vector<db::Polygon> right_of;

  db::cut_polygon (in, db::Edge (db::Point (565, 1), db::Point (565, 0)), std::back_inserter (right_of));

  EXPECT_EQ (right_of.size (), size_t (1));
  EXPECT_EQ (right_of[0].to_string (), "(0,0;0,884;565,884;565,332;72,332;72,313;89,313;89,332;565,332;565,327;173,327;173,304;211,304;211,327;565,327;565,302;174,302;174,275;212,275;212,302;565,302;565,268;47,268;47,257;62,257;62,268;565,268;565,243;49,243;49,231;63,231;63,243;565,243;565,214;72,214;72,194;93,194;93,214;565,214;565,77;5,77;5,15;67,15;67,77;565,77;565,38;328,38;328,17;405,17;405,38;565,38;565,0)");
}

TEST(6) 
{
  std::vector <db::Point> c;
  c.push_back (db::Point (0, 0));
  c.push_back (db::Point (0, 100));
  c.push_back (db::Point (100, 100));
  c.push_back (db::Point (200, 200));
  c.push_back (db::Point (300, 100));
  c.push_back (db::Point (400, 100));
  c.push_back (db::Point (400, 400));
  c.push_back (db::Point (500, 400));
  c.push_back (db::Point (500, 0));

  db::Polygon in;
  in.assign_hull (c.begin (), c.end ());
  std::vector<db::Polygon> right_of;

  db::cut_polygon (in, db::Edge (db::Point (0, 200), db::Point (1, 200)), std::back_inserter (right_of));

  EXPECT_EQ (right_of.size (), size_t (1));
  EXPECT_EQ (right_of[0].to_string (), "(0,0;0,100;100,100;200,200;300,100;400,100;400,200;500,200;500,0)");
  c.push_back (db::Point ());
}

TEST(7) 
{
  std::vector <db::Point> c;
  c.push_back (db::Point (0, 0));
  c.push_back (db::Point (0, 1));
  c.push_back (db::Point (3, 1));
  c.push_back (db::Point (3, 0));
  c.push_back (db::Point (0, 1));
  c.push_back (db::Point (2, 0));

  db::Polygon in;
  in.assign_hull (c.begin (), c.end ());
  std::vector<db::Polygon> right_of;

  db::cut_polygon (in, db::Edge (db::Point (2, 0), db::Point (2, 1)), std::back_inserter (right_of));
  EXPECT_EQ (right_of.size (), size_t (1));
  EXPECT_EQ (right_of[0].to_string (), "(2,0;2,1;3,1;3,0)");

  right_of.clear ();
  db::cut_polygon (in, db::Edge (db::Point (2, 1), db::Point (2, 0)), std::back_inserter (right_of));
  EXPECT_EQ (right_of.size (), size_t (1));
  EXPECT_EQ (right_of[0].to_string (), "(0,0;0,1;2,1;2,0)");

}

TEST(8) 
{
  std::vector <db::Point> c;
  c.push_back (db::Point (0, 0));
  c.push_back (db::Point (0, 300));
  c.push_back (db::Point (300, 300));
  c.push_back (db::Point (200, 200));
  c.push_back (db::Point (100, 200));
  c.push_back (db::Point (100, 100));
  c.push_back (db::Point (200, 200));
  c.push_back (db::Point (150, 50));
  c.push_back (db::Point (300, 50));
  c.push_back (db::Point (300, 0));

  db::Polygon in;
  in.assign_hull (c.begin (), c.end ());
  std::vector<db::Polygon> right_of;

  db::cut_polygon (in, db::Edge (db::Point (200, 0), db::Point (200, 1)), std::back_inserter (right_of));
  EXPECT_EQ (right_of.size (), size_t (2));
  EXPECT_EQ (right_of[0].to_string (), "(200,0;200,50;300,50;300,0)");
  EXPECT_EQ (right_of[1].to_string (), "(200,200;200,300;300,300)");

  right_of.clear ();
  db::cut_polygon (in, db::Edge (db::Point (200, 1), db::Point (200, 0)), std::back_inserter (right_of));
  EXPECT_EQ (right_of.size (), size_t (1));
  EXPECT_EQ (right_of[0].to_string (), "(0,0;0,300;200,300;200,200;100,200;100,100;200,200;150,50;200,50;200,0)");

}

TEST(9) 
{
  std::vector <db::Point> c;
  c.push_back (db::Point (0, 0));
  c.push_back (db::Point (0, 200));
  c.push_back (db::Point (250, 200));
  c.push_back (db::Point (250, 100));
  c.push_back (db::Point (300, 100));
  c.push_back (db::Point (300, 200));
  c.push_back (db::Point (0, 200));
  c.push_back (db::Point (0, 500));
  c.push_back (db::Point (400, 500));
  c.push_back (db::Point (400, 400));
  c.push_back (db::Point (100, 400));
  c.push_back (db::Point (100, 300));
  c.push_back (db::Point (150, 300));
  c.push_back (db::Point (150, 400));
  c.push_back (db::Point (400, 400));
  c.push_back (db::Point (400, 0));

  db::Polygon in;
  in.assign_hull (c.begin (), c.end ());
  std::vector<db::Polygon> right_of;

  db::cut_polygon (in, db::Edge (db::Point (200, 0), db::Point (200, 1)), std::back_inserter (right_of));
  EXPECT_EQ (right_of.size (), size_t (2));
  EXPECT_EQ (right_of[0].to_string (), "(200,0;200,200;250,200;250,100;300,100;300,200;200,200;200,400;400,400;400,0)");
  EXPECT_EQ (right_of[1].to_string (), "(200,400;200,500;400,500;400,400)");

  right_of.clear ();
  db::cut_polygon (in, db::Edge (db::Point (200, 1), db::Point (200, 0)), std::back_inserter (right_of));
  EXPECT_EQ (right_of.size (), size_t (2));
  EXPECT_EQ (right_of[0].to_string (), "(0,200;0,500;200,500;200,400;100,400;100,300;150,300;150,400;200,400;200,200)");
  EXPECT_EQ (right_of[1].to_string (), "(0,0;0,200;200,200;200,0)");
}

TEST(9a) 
{
  std::vector <db::Point> c;
  c.push_back (db::Point (942, 10230));
  c.push_back (db::Point (943, 10272));
  c.push_back (db::Point (988, 10278));
  c.push_back (db::Point (999, 10278));
  c.push_back (db::Point (1002, 10280));
  c.push_back (db::Point (1034, 10280));
  c.push_back (db::Point (1032, 10285));
  c.push_back (db::Point (1090, 10285));
  c.push_back (db::Point (1090, 10302));
  c.push_back (db::Point (1043, 10302));
  c.push_back (db::Point (1041, 10286));
  c.push_back (db::Point (1036, 10285));
  c.push_back (db::Point (1031, 10297));
  c.push_back (db::Point (1027, 10297));
  c.push_back (db::Point (1032, 10285));
  c.push_back (db::Point (1022, 10283));
  c.push_back (db::Point (1024, 10288));
  c.push_back (db::Point (1011, 10288));
  c.push_back (db::Point (1017, 10283));
  c.push_back (db::Point (1003, 10281));
  c.push_back (db::Point (1011, 10288));
  c.push_back (db::Point (1024, 10288));
  c.push_back (db::Point (1027, 10297));
  c.push_back (db::Point (1031, 10297));
  c.push_back (db::Point (1029, 10302));
  c.push_back (db::Point (1027, 10297));
  c.push_back (db::Point (1026, 10300));
  c.push_back (db::Point (1028, 10302));
  c.push_back (db::Point (994, 10302));
  c.push_back (db::Point (1002, 10280));
  c.push_back (db::Point (988, 10278));
  c.push_back (db::Point (983, 10281));
  c.push_back (db::Point (942, 10281));
  c.push_back (db::Point (942, 10230));
  c.push_back (db::Point (1019, 10230));
  c.push_back (db::Point (1017, 10237));
  c.push_back (db::Point (1027, 10252));
  c.push_back (db::Point (1090, 10252));
  c.push_back (db::Point (1090, 10285));
  c.push_back (db::Point (1036, 10285));
  c.push_back (db::Point (1039, 10277));
  c.push_back (db::Point (1038, 10269));
  c.push_back (db::Point (1034, 10280));
  c.push_back (db::Point (1021, 10280));
  c.push_back (db::Point (1037, 10266));
  c.push_back (db::Point (1027, 10252));
  c.push_back (db::Point (1014, 10260));
  c.push_back (db::Point (1016, 10265));
  c.push_back (db::Point (1007, 10265));
  c.push_back (db::Point (1014, 10260));
  c.push_back (db::Point (1012, 10252));
  c.push_back (db::Point (1007, 10265));
  c.push_back (db::Point (1016, 10265));
  c.push_back (db::Point (1021, 10280));
  c.push_back (db::Point (1002, 10280));
  c.push_back (db::Point (1007, 10265));
  c.push_back (db::Point (994, 10274));
  c.push_back (db::Point (999, 10278));
  c.push_back (db::Point (988, 10278));
  c.push_back (db::Point (994, 10274));

  db::Polygon in;
  db::Polygon::contour_type contour;
  contour.assign (c.begin (), c.end (), false, false, true);
  in.assign_hull (contour);
  std::vector<db::Polygon> right_of;

  db::cut_polygon (in, db::Edge (db::Point (1016, 0), db::Point (1016, 1)), std::back_inserter (right_of));
  EXPECT_EQ (right_of.size (), size_t (4));
  EXPECT_EQ (right_of[0].to_string (), "(1016,10230;1016,10259;1027,10252;1037,10266;1021,10280;1034,10280;1038,10269;1039,10277;1036,10285;1090,10285;1090,10252;1027,10252;1017,10237;1019,10230)");
  EXPECT_EQ (right_of[1].to_string (), "(1016,10265;1016,10280;1021,10280)");
  EXPECT_EQ (right_of[2].to_string (), "(1016,10280;1016,10283;1017,10283;1016,10284;1016,10288;1024,10288;1022,10283;1032,10285;1027,10297;1031,10297;1036,10285;1041,10286;1043,10302;1090,10302;1090,10285;1032,10285;1034,10280)");
  EXPECT_EQ (right_of[3].to_string (), "(1016,10288;1016,10302;1028,10302;1026,10300;1027,10297;1029,10302;1031,10297;1027,10297;1024,10288)");

  right_of.clear ();
  db::cut_polygon (in, db::Edge (db::Point (1016, 1), db::Point (1016, 0)), std::back_inserter (right_of));
  EXPECT_EQ (right_of.size (), size_t (2));
  EXPECT_EQ (right_of[0].to_string (), "(942,10230;994,10274;988,10278;999,10278;994,10274;1007,10265;1002,10280;1016,10280;1016,10265;1007,10265;1012,10252;1014,10260;1007,10265;1016,10265;1014,10260;1016,10259;1016,10230;942,10230;942,10281;983,10281;988,10278;1002,10280;994,10302;1016,10302;1016,10288;1011,10288;1003,10281;1016,10283;1016,10280;1002,10280;999,10278;988,10278;943,10272)");
  EXPECT_EQ (right_of[1].to_string (), "(1016,10284;1011,10288;1016,10288)");
}

TEST(9b) 
{
  std::vector <db::Point> c;
  c.push_back (db::Point (942, 10230));
  c.push_back (db::Point (942, 10265));
  c.push_back (db::Point (943, 10265));
  c.push_back (db::Point (942, 10230));
  c.push_back (db::Point (983, 10265));
  c.push_back (db::Point (1007, 10265));
  c.push_back (db::Point (1012, 10252));
  c.push_back (db::Point (1014, 10260));
  c.push_back (db::Point (1007, 10265));
  c.push_back (db::Point (1016, 10265));
  c.push_back (db::Point (1014, 10260));
  c.push_back (db::Point (1016, 10259));
  c.push_back (db::Point (1016, 10230));

  db::Polygon in;
  db::Polygon::contour_type contour;
  contour.assign (c.begin (), c.end (), false, false, true);
  in.assign_hull (contour);
  std::vector<db::Polygon> right_of;

  db::cut_polygon (in, db::Edge (db::Point (1007, 0), db::Point (1007, 1)), std::back_inserter (right_of));
  EXPECT_EQ (right_of.size (), size_t (1));
  EXPECT_EQ (right_of[0].to_string (), "(1007,10230;1007,10265;1012,10252;1014,10260;1007,10265;1016,10265;1014,10260;1016,10259;1016,10230)");

  right_of.clear ();
  db::cut_polygon (in, db::Edge (db::Point (1007, 1), db::Point (1007, 0)), std::back_inserter (right_of));
  EXPECT_EQ (right_of.size (), size_t (1));
  EXPECT_EQ (right_of[0].to_string (), "(942,10230;942,10265;943,10265;942,10230;983,10265;1007,10265;1007,10230)");

}

TEST(9c) 
{
  std::vector <db::Point> c;
  c.push_back (db::Point (14335, 8265));
  c.push_back (db::Point (14335, 10265));
  c.push_back (db::Point (17335, 10265));
  c.push_back (db::Point (15335, 10265));
  c.push_back (db::Point (15335, 9765));
  c.push_back (db::Point (15668, 9932));
  c.push_back (db::Point (15335, 10265));
  c.push_back (db::Point (17335, 10265));
  c.push_back (db::Point (17335, 10015));
  c.push_back (db::Point (15835, 10015));
  c.push_back (db::Point (15668, 9932));
  c.push_back (db::Point (15835, 9765));
  c.push_back (db::Point (16002, 9932));
  c.push_back (db::Point (15835, 10015));
  c.push_back (db::Point (17335, 10015));
  c.push_back (db::Point (17335, 9765));
  c.push_back (db::Point (15335, 9765));
  c.push_back (db::Point (14335, 9265));
  c.push_back (db::Point (15335, 9265));
  c.push_back (db::Point (15335, 9765));
  c.push_back (db::Point (17335, 9765));
  c.push_back (db::Point (17335, 8265));
  c.push_back (db::Point (16335, 9265));
  c.push_back (db::Point (15335, 9265));

  db::Polygon in;
  db::Polygon::contour_type contour;
  contour.assign (c.begin (), c.end (), false, false, true);
  in.assign_hull (contour);
  std::vector<db::Polygon> right_of;

  db::cut_polygon (in, db::Edge (db::Point (15835, 0), db::Point (15835, 1)), std::back_inserter (right_of));
  EXPECT_EQ (right_of.size (), size_t (3));
  EXPECT_EQ (right_of[0].to_string (), "(17335,8265;16335,9265;15835,9265;15835,9765;17335,9765)");
  EXPECT_EQ (right_of[1].to_string (), "(15835,9765;16002,9932;15835,10015;17335,10015;17335,9765)");
  EXPECT_EQ (right_of[2].to_string (), "(15835,10015;15835,10265;17335,10265;17335,10015)");

  right_of.clear ();
  db::cut_polygon (in, db::Edge (db::Point (15835, 1), db::Point (15835, 0)), std::back_inserter (right_of));
  EXPECT_EQ (right_of.size (), size_t (1));
  EXPECT_EQ (right_of[0].to_string (), "(14335,8265;14335,10265;15335,10265;15335,9765;15668,9932;15335,10265;15835,10265;15835,10015;15668,9932;15835,9765;15335,9765;14335,9265;15335,9265;15335,9765;15835,9765;15835,9265;15335,9265)");
}

TEST(9d) 
{
  std::vector <db::Point> c;
  c.push_back (db::Point (17335, 8265));
  c.push_back (db::Point (16335, 9265));
  c.push_back (db::Point (15335, 9265));
  c.push_back (db::Point (15335, 9765));
  c.push_back (db::Point (15668, 9932));
  c.push_back (db::Point (15835, 9765));
  c.push_back (db::Point (16002, 9932));
  c.push_back (db::Point (15835, 10015));
  c.push_back (db::Point (15668, 9932));
  c.push_back (db::Point (15335, 10265));
  c.push_back (db::Point (17335, 10265));

  db::Polygon in;
  db::Polygon::contour_type contour;
  contour.assign (c.begin (), c.end (), false, false, true);
  in.assign_hull (contour);
  std::vector<db::Polygon> right_of;

  db::cut_polygon (in, db::Edge (db::Point (16002, 0), db::Point (16002, 1)), std::back_inserter (right_of));
  EXPECT_EQ (right_of.size (), size_t (1));
  EXPECT_EQ (right_of[0].to_string (), "(17335,8265;16335,9265;16002,9265;16002,10265;17335,10265)");

  right_of.clear ();
  db::cut_polygon (in, db::Edge (db::Point (16002, 1), db::Point (16002, 0)), std::back_inserter (right_of));
  EXPECT_EQ (right_of.size (), size_t (2));
  EXPECT_EQ (right_of[0].to_string (), "(15668,9932;15335,10265;16002,10265;16002,9932;15835,10015)");
  EXPECT_EQ (right_of[1].to_string (), "(15335,9265;15335,9765;15668,9932;15835,9765;16002,9932;16002,9265)");
}

TEST(10)
{
  //  Simple test for polygon-box/edge interaction (integer coordinates)
  db::Polygon poly;
  db::Point p[] = {
    db::Point (0, 100),
    db::Point (100, 100),
    db::Point (0, 0)
  };
  poly.assign_hull (p, p + sizeof (p) / sizeof (p[0]));

  EXPECT_EQ (interact (poly, db::Edge (-10, -10, -1, -1)), false);
  EXPECT_EQ (interact (poly, db::Edge (-10, -10, 0, 0)), true);
  EXPECT_EQ (interact (poly, db::Edge (-10, -10, 1, 1)), true);
  EXPECT_EQ (interact (poly, db::Edge (-10, -10, 20, 10)), false);
  EXPECT_EQ (interact (poly, db::Edge (-10, -10, 10, 20)), true);
  EXPECT_EQ (interact (poly, db::Edge (10, 20, 20, 30)), true);
  EXPECT_EQ (interact (poly, db::Edge (10, 20, 15, 25)), true);
  EXPECT_EQ (interact (poly, db::Edge (30, 10, 40, 20)), false);
  EXPECT_EQ (interact (poly, db::Edge (30, 20, 40, 50)), true);
  EXPECT_EQ (interact (poly, db::Edge (-10, 20, 0, 30)), true);
  EXPECT_EQ (interact (poly, db::Edge (-10, 20, -5, 30)), false);
  EXPECT_EQ (interact (poly, db::Edge (-10, 100, -5, 110)), false);
  EXPECT_EQ (interact (poly, db::Edge (-10, 100, 0, 110)), false);
  EXPECT_EQ (interact (poly, db::Edge (-10, 100, 5, 100)), true);

  EXPECT_EQ (interact (db::Box (0, 0, 100, 100), db::Box (-10, 100, 5, 110)), true);
  EXPECT_EQ (interact (db::Box (0, 0, 100, 100), db::Box (-10, -10, 110, 110)), true);
  EXPECT_EQ (interact (db::Box (0, 0, 100, 100), db::Box (-10, -10, 50, 110)), true);
  EXPECT_EQ (interact (db::Box (0, 0, 100, 100), db::Box ()), false);

  EXPECT_EQ (interact (poly, db::Box (-10, -10, -1, -1)), false);
  EXPECT_EQ (interact (poly, db::Box (-10, -10, 0, 0)), true);
  EXPECT_EQ (interact (poly, db::Box (-10, -10, 1, 1)), true);
  EXPECT_EQ (interact (poly, db::Box (-10, -10, 20, 10)), true);
  EXPECT_EQ (interact (poly, db::Box (10, 20, 20, 30)), true);
  EXPECT_EQ (interact (poly, db::Box (10, 20, 15, 25)), true);
  EXPECT_EQ (interact (poly, db::Box (30, 10, 40, 20)), false);
  EXPECT_EQ (interact (poly, db::Box (30, 20, 40, 30)), true);
  EXPECT_EQ (interact (poly, db::Box (-10, 20, 0, 30)), true);
  EXPECT_EQ (interact (poly, db::Box (-10, 20, -5, 30)), false);
  EXPECT_EQ (interact (poly, db::Box (-10, 100, -5, 110)), false);
  EXPECT_EQ (interact (poly, db::Box (-10, 100, 0, 110)), true);
  EXPECT_EQ (interact (poly, db::Box (-10, 100, 5, 110)), true);
  EXPECT_EQ (interact (db::Polygon (db::Box (0, 0, 100, 100)), db::Box (-10, 100, 5, 110)), true);
  EXPECT_EQ (interact (db::Polygon (db::Box (0, 0, 100, 100)), db::Box (-10, -10, 110, 110)), true);
  EXPECT_EQ (interact (db::Polygon (db::Box (0, 0, 100, 100)), db::Box (-10, -10, 50, 110)), true);
  EXPECT_EQ (interact (db::Polygon (db::Box (0, 0, 100, 100)), db::Box ()), false);
  EXPECT_EQ (interact (db::Polygon (), db::Box (-10, -10, 50, 110)), false);

  EXPECT_EQ (interact (poly, db::Polygon (db::Box (-10, -10, -1, -1))), false);
  EXPECT_EQ (interact (poly, db::Polygon (db::Box (-10, -10, 0, 0))), true);
  EXPECT_EQ (interact (poly, db::Polygon (db::Box (-10, -10, 1, 1))), true);
  EXPECT_EQ (interact (poly, db::Polygon (db::Box (-10, -10, 20, 10))), true);
  EXPECT_EQ (interact (poly, db::Polygon (db::Box (10, 20, 20, 30))), true);
  EXPECT_EQ (interact (poly, db::Polygon (db::Box (10, 20, 15, 25))), true);
  EXPECT_EQ (interact (poly, db::Polygon (db::Box (30, 10, 40, 20))), false);
  EXPECT_EQ (interact (poly, db::Polygon (db::Box (30, 20, 40, 30))), true);
  EXPECT_EQ (interact (poly, db::Polygon (db::Box (-10, 20, 0, 30))), true);
  EXPECT_EQ (interact (poly, db::Polygon (db::Box (-10, 20, -5, 30))), false);
  EXPECT_EQ (interact (poly, db::Polygon (db::Box (-10, 100, -5, 110))), false);
  EXPECT_EQ (interact (poly, db::Polygon (db::Box (-10, 100, 0, 110))), true);
  EXPECT_EQ (interact (poly, db::Polygon (db::Box (-10, 100, 5, 110))), true);
  EXPECT_EQ (interact (db::Polygon (db::Box (0, 0, 100, 100)), db::Polygon (db::Box (-10, 100, 5, 110))), true);
  EXPECT_EQ (interact (db::Polygon (db::Box (0, 0, 100, 100)), db::Polygon (db::Box (-10, -10, 110, 110))), true);
  EXPECT_EQ (interact (db::Polygon (db::Box (0, 0, 100, 100)), db::Polygon (db::Box (-10, -10, 50, 110))), true);
  EXPECT_EQ (interact (db::Polygon (), db::Polygon (db::Box (-10, -10, 50, 110))), false);
  EXPECT_EQ (interact (db::Polygon (db::Box (0, 0, 100, 100)), db::Polygon ()), false);
  EXPECT_EQ (interact (db::Polygon (db::Box (0, 0, 100, 100)), db::Polygon (db::Box ())), false);

  EXPECT_EQ (interact (db::Polygon (db::Box (-10, -10, -1, -1)), poly), false);
  EXPECT_EQ (interact (db::Polygon (db::Box (-10, -10, 0, 0)), poly), true);
  EXPECT_EQ (interact (db::Polygon (db::Box (-10, -10, 1, 1)), poly), true);
  EXPECT_EQ (interact (db::Polygon (db::Box (-10, -10, 20, 10)), poly), true);
  EXPECT_EQ (interact (db::Polygon (db::Box (10, 20, 20, 30)), poly), true);
  EXPECT_EQ (interact (db::Polygon (db::Box (10, 20, 15, 25)), poly), true);
  EXPECT_EQ (interact (db::Polygon (db::Box (30, 10, 40, 20)), poly), false);
  EXPECT_EQ (interact (db::Polygon (db::Box (30, 20, 40, 30)), poly), true);
  EXPECT_EQ (interact (db::Polygon (db::Box (-10, 20, 0, 30)), poly), true);
  EXPECT_EQ (interact (db::Polygon (db::Box (-10, 20, -5, 30)), poly), false);
  EXPECT_EQ (interact (db::Polygon (db::Box (-10, 100, -5, 110)), poly), false);
  EXPECT_EQ (interact (db::Polygon (db::Box (-10, 100, 0, 110)), poly), true);
  EXPECT_EQ (interact (db::Polygon (db::Box (-10, 100, 5, 110)), poly), true);
  EXPECT_EQ (interact (db::Polygon (db::Box (-10, 100, 5, 110)), db::Polygon (db::Box (0, 0, 100, 100))), true);
  EXPECT_EQ (interact (db::Polygon (db::Box (-10, -10, 110, 110)), db::Polygon (db::Box (0, 0, 100, 100))), true);
  EXPECT_EQ (interact (db::Polygon (db::Box (-10, -10, 50, 110)), db::Polygon (db::Box (0, 0, 100, 100))), true);
}

TEST(11)
{
  //  Simple test for polygon-box interaction (double coordinates)
  db::DPolygon poly;
  db::DPoint p[] = {
    db::DPoint (0, 100),
    db::DPoint (100, 100),
    db::DPoint (0, 0)
  };
  poly.assign_hull (p, p + sizeof (p) / sizeof (p[0]));

  EXPECT_EQ (interact (poly, db::DEdge (-1.0, -1.0, -0.1, -0.1)), false);
  EXPECT_EQ (interact (poly, db::DEdge (-10, -10, 0, 0)), true);
  EXPECT_EQ (interact (poly, db::DEdge (-0.01, -0.01, 0.001, 0.001)), true);
  EXPECT_EQ (interact (poly, db::DEdge (-10, -10, 20, 10)), false);
  EXPECT_EQ (interact (poly, db::DEdge (-10, -10, 10, 20)), true);
  EXPECT_EQ (interact (poly, db::DEdge (10, 20, 20, 30)), true);
  EXPECT_EQ (interact (poly, db::DEdge (10, 20, 15, 25)), true);
  EXPECT_EQ (interact (poly, db::DEdge (30, 10, 40, 20)), false);
  EXPECT_EQ (interact (poly, db::DEdge (30, 20, 40, 50)), true);
  EXPECT_EQ (interact (poly, db::DEdge (-10, 20, 0, 30)), true);
  EXPECT_EQ (interact (poly, db::DEdge (-10, 20, -5, 30)), false);
  EXPECT_EQ (interact (poly, db::DEdge (-10, 100, -5, 110)), false);
  EXPECT_EQ (interact (poly, db::DEdge (-10.0, 100.0, 0.0, 100.5)), false);
  EXPECT_EQ (interact (poly, db::DEdge (-10, 100, 5, 100)), true);

  EXPECT_EQ (interact (db::DBox (0, 0, 100, 100), db::DBox (-10, 100, 5, 110)), true);
  EXPECT_EQ (interact (db::DBox (0, 0, 100, 100), db::DBox (-10, -10, 110, 110)), true);
  EXPECT_EQ (interact (db::DBox (0, 0, 100, 100), db::DBox (-10, -10, 50, 110)), true);
  EXPECT_EQ (interact (db::DBox (0, 0, 100, 100), db::DBox ()), false);

  EXPECT_EQ (interact (poly, db::DBox (-10, -10, -1, -1)), false);
  EXPECT_EQ (interact (poly, db::DBox (-10, -10, 0, 0)), true);
  EXPECT_EQ (interact (poly, db::DBox (-10, -10, 1, 1)), true);
  EXPECT_EQ (interact (poly, db::DBox (-10, -10, 20, 10)), true);
  EXPECT_EQ (interact (poly, db::DBox (10, 20, 20, 30)), true);
  EXPECT_EQ (interact (poly, db::DBox (10, 20, 15, 25)), true);
  EXPECT_EQ (interact (poly, db::DBox (30, 10, 40, 20)), false);
  EXPECT_EQ (interact (poly, db::DBox (30, 20, 40, 30)), true);
  EXPECT_EQ (interact (poly, db::DBox (-10, 20, 0, 30)), true);
  EXPECT_EQ (interact (poly, db::DBox (-10, 20, -5, 30)), false);
  EXPECT_EQ (interact (poly, db::DBox (-10, 100, -5, 110)), false);
  EXPECT_EQ (interact (poly, db::DBox (-10, 100, 0, 110)), true);
  EXPECT_EQ (interact (poly, db::DBox (-10, 100, 5, 110)), true);
  EXPECT_EQ (interact (db::DPolygon (db::DBox (0, 0, 100, 100)), db::DBox (-10, 100, 5, 110)), true);
  EXPECT_EQ (interact (db::DPolygon (db::DBox (0, 0, 100, 100)), db::DBox (-10, -10, 110, 110)), true);
  EXPECT_EQ (interact (db::DPolygon (db::DBox (0, 0, 100, 100)), db::DBox (-10, -10, 50, 110)), true);
  EXPECT_EQ (interact (db::DPolygon (db::DBox (0, 0, 100, 100)), db::DBox ()), false);
  EXPECT_EQ (interact (db::DPolygon (), db::DBox (-10, -10, 50, 110)), false);

  EXPECT_EQ (interact (poly, db::DPolygon (db::DBox (-10, -10, -1, -1))), false);
  EXPECT_EQ (interact (poly, db::DPolygon (db::DBox (-10, -10, 0, 0))), true);
  EXPECT_EQ (interact (poly, db::DPolygon (db::DBox (-10, -10, 1, 1))), true);
  EXPECT_EQ (interact (poly, db::DPolygon (db::DBox (-10, -10, 20, 10))), true);
  EXPECT_EQ (interact (poly, db::DPolygon (db::DBox (10, 20, 20, 30))), true);
  EXPECT_EQ (interact (poly, db::DPolygon (db::DBox (10, 20, 15, 25))), true);
  EXPECT_EQ (interact (poly, db::DPolygon (db::DBox (30, 10, 40, 20))), false);
  // That is a numerical problem: this test fails
  // EXPECT_EQ (interact (poly, db::DPolygon (db::DBox (30, 20, 40, 30))), true);
  EXPECT_EQ (interact (poly, db::DPolygon (db::DBox (-10, 20, 0, 30))), true);
  EXPECT_EQ (interact (poly, db::DPolygon (db::DBox (-10, 20, -5, 30))), false);
  EXPECT_EQ (interact (poly, db::DPolygon (db::DBox (-10, 100, -5, 110))), false);
  EXPECT_EQ (interact (poly, db::DPolygon (db::DBox (-10, 100, 0, 110))), true);
  EXPECT_EQ (interact (poly, db::DPolygon (db::DBox (-10, 100, 5, 110))), true);
  EXPECT_EQ (interact (db::DPolygon (db::DBox (0, 0, 100, 100)), db::DPolygon (db::DBox (-10, 100, 5, 110))), true);
  EXPECT_EQ (interact (db::DPolygon (db::DBox (0, 0, 100, 100)), db::DPolygon (db::DBox (-10, -10, 110, 110))), true);
  EXPECT_EQ (interact (db::DPolygon (db::DBox (0, 0, 100, 100)), db::DPolygon (db::DBox (-10, -10, 50, 110))), true);
  EXPECT_EQ (interact (db::DPolygon (), db::DPolygon (db::DBox (-10, -10, 50, 110))), false);
  EXPECT_EQ (interact (db::DPolygon (db::DBox (0, 0, 100, 100)), db::DPolygon ()), false);
  EXPECT_EQ (interact (db::DPolygon (db::DBox (0, 0, 100, 100)), db::DPolygon (db::DBox ())), false);

  EXPECT_EQ (interact (db::DPolygon (db::DBox (-10, -10, -1, -1)), poly), false);
  EXPECT_EQ (interact (db::DPolygon (db::DBox (-10, -10, 0, 0)), poly), true);
  EXPECT_EQ (interact (db::DPolygon (db::DBox (-10, -10, 1, 1)), poly), true);
  EXPECT_EQ (interact (db::DPolygon (db::DBox (-10, -10, 20, 10)), poly), true);
  EXPECT_EQ (interact (db::DPolygon (db::DBox (10, 20, 20, 30)), poly), true);
  EXPECT_EQ (interact (db::DPolygon (db::DBox (10, 20, 15, 25)), poly), true);
  EXPECT_EQ (interact (db::DPolygon (db::DBox (30, 10, 40, 20)), poly), false);
  // That is a numerical problem: this test fails
  // EXPECT_EQ (interact (db::DPolygon (db::DBox (30, 20, 40, 30)), poly), true);
  EXPECT_EQ (interact (db::DPolygon (db::DBox (-10, 20, 0, 30)), poly), true);
  EXPECT_EQ (interact (db::DPolygon (db::DBox (-10, 20, -5, 30)), poly), false);
  EXPECT_EQ (interact (db::DPolygon (db::DBox (-10, 100, -5, 110)), poly), false);
  EXPECT_EQ (interact (db::DPolygon (db::DBox (-10, 100, 0, 110)), poly), true);
  EXPECT_EQ (interact (db::DPolygon (db::DBox (-10, 100, 5, 110)), poly), true);
  EXPECT_EQ (interact (db::DPolygon (db::DBox (-10, 100, 5, 110)), db::DPolygon (db::DBox (0, 0, 100, 100))), true);
  EXPECT_EQ (interact (db::DPolygon (db::DBox (-10, -10, 110, 110)), db::DPolygon (db::DBox (0, 0, 100, 100))), true);
  EXPECT_EQ (interact (db::DPolygon (db::DBox (-10, -10, 50, 110)), db::DPolygon (db::DBox (0, 0, 100, 100))), true);
}

TEST(12)
{
  //  Simple test for polygon-box interaction (integer coordinates)
  db::Polygon poly;
  db::Point p[] = {
    db::Point (3595000+960,3812000+680),
    db::Point (3595000+960,3812000+1080),
    db::Point (3595000+680,3812000+1080),
    db::Point (3595000+680,3812000+1320),
    db::Point (3595000+1720,3812000+1320),
    db::Point (3595000+1720,3812000+1080),
    db::Point (3595000+1240,3812000+1080),
    db::Point (3595000+1240,3812000+680)
  };
  poly.assign_hull (p, p + sizeof (p) / sizeof (p[0]));

  db::Polygon poly2;
  db::Point p2[] = {
    db::Point (3595000+660-1000,3812000+480-1000),
    db::Point (3595000+660-1000,3812000+520),
    db::Point (3595000+480,3812000+520),
    db::Point (3595000+480,3812000+880),
    db::Point (3595000+760,3812000+880),
    db::Point (3595000+760,3812000+520),
    db::Point (3595000+1460,3812000+520),
    db::Point (3595000+1460,3812000+830),
    db::Point (3595000+1720,3812000+830),
    db::Point (3595000+1720,3812000+520),
    db::Point (3595000+1940,3812000+520),
    db::Point (3595000+1940,3812000+480-1000)
  };
  poly2.assign_hull (p2, p2 + sizeof (p2) / sizeof (p2[0]));

  EXPECT_EQ (interact (poly, poly2), false);
  EXPECT_EQ (interact (poly2, poly), false);
}


static std::string am_to_string (const db::AreaMap &am)
{
  std::string r;
  for (size_t i = 0; i < am.ny (); ++i) {
    if (i > 0) {
      r += ",";
    }
    r += "(";
    for (size_t j = 0; j < am.nx (); ++j) {
      if (j > 0) {
        r += ",";
      }
      r += tl::to_string (am.get (j, i));
    }
    r += ")";
  }
  return r;
}

TEST(20) 
{
  db::Box box (100, 100, 500, 500);
  db::Polygon in (box);

  db::AreaMap am (db::Point (0, 0), db::Vector (200, 200), 3, 3);
  db::rasterize (in, am);

  EXPECT_EQ (am_to_string (am), "(10000,20000,10000),(20000,40000,20000),(10000,20000,10000)");
}

TEST(21) 
{
  db::Box box (200, 200, 400, 400);
  db::Polygon in (box);

  db::AreaMap am (db::Point (0, 0), db::Vector (200, 200), 3, 3);
  db::rasterize (in, am);

  EXPECT_EQ (am_to_string (am), "(0,0,0),(0,40000,0),(0,0,0)");
}

TEST(22) 
{
  db::Box box (250, 250, 350, 350);
  db::Polygon in (box);

  db::AreaMap am (db::Point (0, 0), db::Vector (200, 200), 3, 3);
  db::rasterize (in, am);

  EXPECT_EQ (am_to_string (am), "(0,0,0),(0,10000,0),(0,0,0)");
}

TEST(23) 
{
  db::Box box (-1000, -500, 2000, 3000);
  db::Polygon in (box);

  db::AreaMap am (db::Point (0, 0), db::Vector (200, 200), 3, 3);
  db::rasterize (in, am);

  EXPECT_EQ (am_to_string (am), "(40000,40000,40000),(40000,40000,40000),(40000,40000,40000)");
}

TEST(24) 
{
  db::Point p[3] = {
    db::Point (0, 100),
    db::Point (500, 500),
    db::Point (0, 0)
  };

  db::Polygon in;
  in.assign_hull (&p[0], &p[3]);

  db::AreaMap am (db::Point (0, 0), db::Vector (100, 100), 5, 5);
  db::rasterize (in, am);

  EXPECT_EQ (am_to_string (am), "(5000,0,0,0,0),(4000,4750,0,0,0),(0,2250,4000,0,0),(0,0,1000,2750,0),(0,0,0,250,1000)");
  EXPECT_EQ (am.total_area (), 25000);
}

TEST(25) 
{
  db::Point p[3] = {
    db::Point (0, 100),
    db::Point (600, 500),
    db::Point (300, 0)
  };

  db::Polygon in;
  in.assign_hull (&p[0], &p[3]);

  db::AreaMap am (db::Point (0, 0), db::Vector (100, 100), 5, 5);
  db::rasterize (in, am);

  EXPECT_EQ (am_to_string (am), "(1650,5000,8350,3000,0),(3350,9175,10000,8660,330),(0,825,6650,10000,5000),(0,0,0,3350,8845),(0,0,0,0,825)");
  EXPECT_EQ (am.total_area (), 85010);
}

TEST(26) 
{
  db::Point p[10] = {
    db::Point (0, 300),
    db::Point (300, 300),
    db::Point (300, 0),
    db::Point (100, 0),
    db::Point (100, 100),
    db::Point (200, 100),
    db::Point (200, 200),
    db::Point (100, 200),
    db::Point (100, 0),
    db::Point (0, 0)
  };

  db::Polygon in;
  in.assign_hull (&p[0], &p[10]);

  db::AreaMap am (db::Point (0, 0), db::Vector (100, 100), 3, 3);
  db::rasterize (in, am);

  EXPECT_EQ (am_to_string (am), "(10000,10000,10000),(10000,0,10000),(10000,10000,10000)");
}

TEST(27) 
{
  db::Point p[10] = {
    db::Point (-100, 400),
    db::Point (400, 400),
    db::Point (400, -100),
    db::Point (100, -100),
    db::Point (100, 100),
    db::Point (200, 100),
    db::Point (200, 200),
    db::Point (100, 200),
    db::Point (100, -100),
    db::Point (-100, -100)
  };

  db::Polygon in;
  in.assign_hull (&p[0], &p[10]);

  db::AreaMap am (db::Point (0, 0), db::Vector (100, 100), 3, 3);
  db::rasterize (in, am);

  EXPECT_EQ (am_to_string (am), "(10000,10000,10000),(10000,0,10000),(10000,10000,10000)");
}

TEST(28) 
{
  db::Point p[10] = {
    db::Point (-100, 400),
    db::Point (400, 400),
    db::Point (400, -100),
    db::Point (120, -100),
    db::Point (120, 120),
    db::Point (180, 120),
    db::Point (180, 180),
    db::Point (120, 180),
    db::Point (120, -100),
    db::Point (-100, -100)
  };

  db::Polygon in;
  in.assign_hull (&p[0], &p[10]);

  db::AreaMap am (db::Point (0, 0), db::Vector (100, 100), 3, 3);
  db::rasterize (in, am);

  EXPECT_EQ (am_to_string (am), "(10000,10000,10000),(10000,6400,10000),(10000,10000,10000)");
}

TEST(29) 
{
  db::Point p[] = {
    db::Point (1600,7009),
    db::Point (1600,7351),
    db::Point (1335,8538),
    db::Point (1341,8545),
    db::Point (1669,8545),
    db::Point (1669,7009)
  };

  db::Polygon in;
  in.assign_hull (&p[0], &p[sizeof(p)/sizeof(p[0])]);

  db::AreaMap am (db::Point (1360,7038), db::Vector (60,60), 6, 26);
  db::rasterize (in, am);

  EXPECT_EQ (am_to_string (am), "(0,0,0,0,3600,540),(0,0,0,0,3600,540),(0,0,0,0,3600,540),(0,0,0,0,3600,540),(0,0,0,0,3600,540),(0,0,0,235,3600,540),(0,0,0,1020,3600,540),(0,0,0,1830,3600,540),(0,0,0,2640,3600,540),(0,0,36,3411,3600,540),(0,0,630,3600,3600,540),(0,0,1440,3600,3600,540),(0,0,2250,3600,3600,540),(0,0,3060,3600,3600,540),(0,269,3589,3600,3600,540),(0,1050,3600,3600,3600,540),(0,1860,3600,3600,3600,540),(0,2670,3600,3600,3600,540),(52,3424,3600,3600,3600,540),(690,3600,3600,3600,3600,540),(1470,3600,3600,3600,3600,540),(2280,3600,3600,3600,3600,540),(3090,3600,3600,3600,3600,540),(3592,3600,3600,3600,3600,540),(3600,3600,3600,3600,3600,540),(420,420,420,420,420,63)");
}

TEST(30) 
{
  db::Point p[] = {
    db::Point (7161,-9547),
    db::Point (7128,-9531),
    db::Point (7128,-9198),
    db::Point (7398,-9198),
    db::Point (7398,-8928),
    db::Point (7668,-8928),
    db::Point (7668,-8658),
    db::Point (7938,-8658),
    db::Point (7938,-8388),
    db::Point (8208,-8388),
    db::Point (8208,-8118),
    db::Point (8478,-8118),
    db::Point (8478,-7848),
    db::Point (8748,-7848),
    db::Point (8748,-7578),
    db::Point (9045,-7578),
    db::Point (9061,-7610),
    db::Point (8951,-7759),
    db::Point (8550,-8245),
    db::Point (8121,-8703),
    db::Point (7661,-9133)
  };

  db::Polygon in;
  in.assign_hull (&p[0], &p[sizeof(p)/sizeof(p[0])]);

  db::AreaMap am (db::Point (7128,-9547), db::Vector (81,82), 24, 25);
  db::rasterize (in, am);

  EXPECT_EQ (am_to_string (am), "(5418,1071,0,0,0,0,0,0,0,0,0,0,0,0,0,0,0,0,0,0,0,0,0,0),(6642,6267,1967,0,0,0,0,0,0,0,0,0,0,0,0,0,0,0,0,0,0,0,0,0),(6642,6642,6582,3119,15,0,0,0,0,0,0,0,0,0,0,0,0,0,0,0,0,0,0,0),(6642,6642,6642,6642,4317,240,0,0,0,0,0,0,0,0,0,0,0,0,0,0,0,0,0,0),(1701,1701,1701,4995,6642,5303,735,0,0,0,0,0,0,0,0,0,0,0,0,0,0,0,0,0),(0,0,0,4428,6642,6642,5952,1127,0,0,0,0,0,0,0,0,0,0,0,0,0,0,0,0),(0,0,0,4428,6642,6642,6642,6178,1484,0,0,0,0,0,0,0,0,0,0,0,0,0,0,0),(0,0,0,2430,3645,3645,4644,6642,6355,1859,0,0,0,0,0,0,0,0,0,0,0,0,0,0),(0,0,0,0,0,0,2214,6642,6642,6489,2275,0,0,0,0,0,0,0,0,0,0,0,0,0),(0,0,0,0,0,0,2214,6642,6642,6642,6582,2698,0,0,0,0,0,0,0,0,0,0,0,0),(0,0,0,0,0,0,1863,5589,5589,5589,6642,6632,2994,0,0,0,0,0,0,0,0,0,0,0),(0,0,0,0,0,0,0,0,0,0,6642,6642,6624,2698,0,0,0,0,0,0,0,0,0,0),(0,0,0,0,0,0,0,0,0,0,6642,6642,6642,6587,2379,0,0,0,0,0,0,0,0,0),(0,0,0,0,0,0,0,0,0,0,6642,6642,6642,6642,6537,2111,0,0,0,0,0,0,0,0),(0,0,0,0,0,0,0,0,0,0,891,891,891,4725,6642,6471,1859,0,0,0,0,0,0,0),(0,0,0,0,0,0,0,0,0,0,0,0,0,4428,6642,6642,6378,1570,0,0,0,0,0,0),(0,0,0,0,0,0,0,0,0,0,0,0,0,4428,6642,6642,6642,6166,960,0,0,0,0,0),(0,0,0,0,0,0,0,0,0,0,0,0,0,1890,2835,2835,4104,6642,5617,432,0,0,0,0),(0,0,0,0,0,0,0,0,0,0,0,0,0,0,0,0,2214,6642,6642,4860,104,0,0,0),(0,0,0,0,0,0,0,0,0,0,0,0,0,0,0,0,2214,6642,6642,6642,3854,0,0,0),(0,0,0,0,0,0,0,0,0,0,0,0,0,0,0,0,1593,4779,4779,4779,6642,2788,0,0),(0,0,0,0,0,0,0,0,0,0,0,0,0,0,0,0,0,0,0,0,6642,6538,1777,0),(0,0,0,0,0,0,0,0,0,0,0,0,0,0,0,0,0,0,0,0,6642,6642,6110,704),(0,0,0,0,0,0,0,0,0,0,0,0,0,0,0,0,0,0,0,0,6642,6642,6642,4539),(0,0,0,0,0,0,0,0,0,0,0,0,0,0,0,0,0,0,0,0,81,81,81,55)");
}

TEST(31) 
{
  db::Point pattern [] = {
    db::Point (0, -100),
    db::Point (0, -50),
    db::Point (-100, -75),
    db::Point (0, 100),
    db::Point (50, 50),
    db::Point (100, 75),
    db::Point (100, 0),
    db::Point (100, -50)
  };

  db::Polygon p;
  p.assign_hull (&pattern[0], &pattern[0] + sizeof (pattern) / sizeof (pattern[0]));

  db::Polygon pout = minkowsky_sum (p, db::Edge (db::Point (10, 10), db::Point (210, 110)), true);

  EXPECT_EQ (pout.to_string (), "(10,-90;10,-40;-90,-65;10,110;210,210;260,160;310,185;310,60)");

  pout = minkowsky_sum (p, db::Edge (db::Point (10, 10), db::Point (10, 110)), true);

  EXPECT_EQ (pout.to_string (), "(10,-90;10,-40;-90,-65;-90,35;10,210;60,160;110,185;110,-40)");

  pout = minkowsky_sum (p, db::Edge (db::Point (10, 110), db::Point (10, 10)), true);

  EXPECT_EQ (pout.to_string (), "(10,-90;10,-40;-90,-65;-90,35;10,210;60,160;110,185;110,-40)");

  pout = minkowsky_sum (p, db::Edge (db::Point (10, 10), db::Point (210, 10)), true);

  EXPECT_EQ (pout.to_string (), "(10,-90;10,-65;-90,-65;10,110;210,110;235,85;310,85;310,-40;210,-90)");

  pout = minkowsky_sum (p, db::Edge (db::Point (210, 10), db::Point (10, 10)), true);

  EXPECT_EQ (pout.to_string (), "(10,-90;10,-65;-90,-65;10,110;210,110;235,85;310,85;310,-40;210,-90)");

  pout = minkowsky_sum (p, db::Edge (db::Point (10, 10), db::Point (210, -90)), true);

  EXPECT_EQ (pout.to_string (), "(210,-190;143,-157;110,-165;-90,-65;10,110;85,72;110,85;310,-15;310,-140)");

  std::vector <db::Point> c;
  c.push_back (db::Point (10, 10));
  c.push_back (db::Point (10, 110));
  c.push_back (db::Point (210, 110));
  c.push_back (db::Point (210, 10));
  c.push_back (db::Point (10, 10));

  pout = minkowsky_sum (p, c, true);

  EXPECT_EQ (pout.to_string (), "(10,-90;10,-65;-90,-65;-90,35;10,210;210,210;235,185;310,185;310,-40;210,-90)");

  c.clear ();
  c.push_back (db::Point (10, 10));
  c.push_back (db::Point (10, 310));
  c.push_back (db::Point (510, 310));
  c.push_back (db::Point (510, 10));
  c.push_back (db::Point (10, 10));

  pout = minkowsky_sum (p, c, true);

  EXPECT_EQ (pout.to_string (), "(10,-90;10,-65;-90,-65;-90,210;110,210;110,110;410,110;410,210;-90,210;-90,235;10,410;510,410;535,385;610,385;610,-40;510,-90)");

  // test hole resolution btw
  EXPECT_EQ (db::resolve_holes (pout).to_string (), "(10,-90;10,-65;-90,-65;-90,210;110,210;110,110;410,110;410,210;-90,210;-90,235;10,410;510,410;535,385;610,385;610,-40;510,-90)");
  EXPECT_EQ (db::polygon_to_simple_polygon (pout).to_string (), "(10,-90;10,-65;-90,-65;-90,210;110,210;110,110;410,110;410,210;-90,210;-90,235;10,410;510,410;535,385;610,385;610,-40;510,-90)");

  pout = minkowsky_sum (p, c, false);

  EXPECT_EQ (pout.to_string (), "(10,-90;10,-65;-90,-65;-90,235;10,410;510,410;535,385;610,385;610,-40;510,-90/110,110;410,110;410,210;110,210)");

  // test hole resolution btw
  EXPECT_EQ (db::resolve_holes (pout).to_string (), "(10,-90;10,-65;-90,-65;-90,210;110,210;110,110;410,110;410,210;-90,210;-90,235;10,410;510,410;535,385;610,385;610,-40;510,-90)");
  EXPECT_EQ (db::polygon_to_simple_polygon (pout).to_string (), "(10,-90;10,-65;-90,-65;-90,210;110,210;110,110;410,110;410,210;-90,210;-90,235;10,410;510,410;535,385;610,385;610,-40;510,-90)");
  EXPECT_EQ (db::simple_polygon_to_polygon (db::polygon_to_simple_polygon (pout)).to_string (), "(10,-90;10,-65;-90,-65;-90,210;110,210;110,110;410,110;410,210;-90,210;-90,235;10,410;510,410;535,385;610,385;610,-40;510,-90)");

  pout = minkowsky_sum (p, db::Box (db::Point (10, 10), db::Point (210, 110)), true);

  EXPECT_EQ (pout.to_string (), "(10,-90;10,-65;-90,-65;-90,35;10,210;210,210;235,185;310,185;310,-40;210,-90)");

  pout = minkowsky_sum (p, db::Box (db::Point (10, 10), db::Point (510, 310)), false);

  EXPECT_EQ (pout.to_string (), "(10,-90;10,-65;-90,-65;-90,235;10,410;510,410;535,385;610,385;610,-40;510,-90)");
}

TEST(32) 
{
  db::Point pattern [] = {
    db::Point (0, -100),
    db::Point (0, -50),
    db::Point (-100, -75),
    db::Point (0, 100),
    db::Point (50, 50),
    db::Point (100, 75),
    db::Point (100, 0),
    db::Point (100, -50)
  };

  db::Polygon p;
  p.assign_hull (&pattern[0], &pattern[0] + sizeof (pattern) / sizeof (pattern[0]));

  db::Point hole [] = {
    db::Point (20, -67), 
    db::Point (20, -30), 
    db::Point (15, -26), 
    db::Point (-60, -45), 
    db::Point (4, 68), 
    db::Point (46, 26), 
    db::Point (80, 43), 
    db::Point (80, -37)
  };

  p.insert_hole (&hole[0], &hole[0] + sizeof (hole) / sizeof (hole[0]));
  
  db::Polygon pout = minkowsky_sum (p, db::Edge (db::Point (10, 10), db::Point (30, 10)), true);

  EXPECT_EQ (pout.to_string (), "(10,-90;10,-45;-70,-65;-90,-65;-15,65;27,65;-27,-29;25,-16;45,-16;50,-20;50,-47;90,-27;90,43;76,36;56,36;27,65;-15,65;-8,78;10,110;30,110;73,67;110,85;130,85;130,-40;30,-90)");

  pout = minkowsky_sum (p, db::Edge (db::Point (10, 10), db::Point (110, 110)), true);

  EXPECT_EQ (pout.to_string (), "(10,-90;10,-40;-90,-65;-8,78;10,110;110,210;160,160;210,185;210,60;110,-40)");

  pout = minkowsky_sum (p, db::Edge (db::Point (10, 10), db::Point (50, 10)), true);

  EXPECT_EQ (pout.to_string (), "(10,-90;10,-50;-50,-65;-90,-65;-23,52;40,52;-3,-23;25,-16;65,-16;70,-20;70,-37;90,-27;90,36;56,36;40,52;-23,52;-8,78;10,110;50,110;87,73;110,85;150,85;150,-40;50,-90)");
}

//  smoothing
TEST(100) 
{
  db::Point pattern [] = {
    db::Point (0, -100),
    db::Point (0, 0),
    db::Point (50, 10),
    db::Point (100, -10),
    db::Point (150, 0),
    db::Point (150, -100),
  };

  db::Polygon p;
  p.assign_hull (&pattern[0], &pattern[0] + sizeof (pattern) / sizeof (pattern[0]));

  EXPECT_EQ (smooth (p, 5).to_string (),  "(0,-100;0,0;50,10;100,-10;150,0;150,-100)");
  EXPECT_EQ (smooth (p, 20).to_string (), "(0,-100;0,0;150,0;150,-100)");
}

//  smoothing
TEST(101) 
{
  db::Point pattern [] = {
    db::Point (0, 0),
    db::Point (50, 10),
    db::Point (100, -10),
    db::Point (150, 0),
    db::Point (150, 100),
    db::Point (0, 100),
  };

  db::Polygon p;
  p.assign_hull (&pattern[0], &pattern[0] + sizeof (pattern) / sizeof (pattern[0]));

  EXPECT_EQ (smooth (p, 5).to_string (),  "(100,-10;50,10;0,0;0,100;150,100;150,0)");
  EXPECT_EQ (smooth (p, 20).to_string (), "(0,0;0,100;150,100;150,0)");
}

//  smoothing
TEST(102) 
{
  db::Point pattern [] = {
    db::Point (0, 0),
    db::Point (50, 10),
    db::Point (100, -10),
    db::Point (150, 0),
  };

  db::Polygon p;
  p.assign_hull (&pattern[0], &pattern[0] + sizeof (pattern) / sizeof (pattern[0]));

  EXPECT_EQ (smooth (p, 20).to_string (),  "()");
  EXPECT_EQ (smooth (p, 5).to_string (), "(100,-10;150,0;0,0;50,10)");
}

//  smoothing
TEST(103)
{
  db::Point pattern [] = {
    db::Point (56852, -237283),
    db::Point (56961, -237258),
    db::Point (60061, -236492),
    db::Point (63152, -235686),
    db::Point (66231, -234839),
    db::Point (69300, -233952),
    db::Point (69407, -233919),
    db::Point (73105, -246382),
    db::Point (72992, -246417),
    db::Point (69760, -247351),
    db::Point (66516, -248243),
    db::Point (63261, -249092),
    db::Point (59995, -249899),
    db::Point (59881, -249925)
  };

  db::Polygon p;
  p.assign_hull (&pattern[0], &pattern[0] + sizeof (pattern) / sizeof (pattern[0]));

  EXPECT_EQ (smooth (p, 0).to_string (),  "(59881,-249925;56852,-237283;56961,-237258;60061,-236492;63152,-235686;66231,-234839;69300,-233952;69407,-233919;73105,-246382;72992,-246417;69760,-247351;66516,-248243;63261,-249092;59995,-249899)");
  EXPECT_EQ (smooth (p, 50).to_string (),  "(59881,-249925;56852,-237283;63152,-235686;69407,-233919;73105,-246382;69760,-247351)");
  EXPECT_EQ (smooth (p, 5000).to_string (),  "(59881,-249925;56852,-237283;69407,-233919;73105,-246382)");
}

//  smoothing
TEST(104)
{
  db::Point pattern [] = {
    db::Point (-245, -942),
    db::Point (-942, -247),
    db::Point (-942, -246),
    db::Point (247, 943),
    db::Point (248, 943),
    db::Point (943, 246),
    db::Point (-244, -942)
  };

  db::Polygon p;
  p.assign_hull (&pattern[0], &pattern[0] + sizeof (pattern) / sizeof (pattern[0]));

  EXPECT_EQ (smooth (p, 12).to_string (),  "(-244,-942;-942,-246;248,943;943,246)");
}

//  smoothing
TEST(105)
{
  db::Point pattern [] = {
    db::Point (0, 0),
    db::Point (0, 1000),
    db::Point (100, 1000),
    db::Point (100, 1100),
    db::Point (800, 1100),
    db::Point (800, 1000),
    db::Point (2000, 1000),
    db::Point (2000, 0)
  };

  db::Polygon p;
  p.assign_hull (&pattern[0], &pattern[0] + sizeof (pattern) / sizeof (pattern[0]));

  EXPECT_EQ (smooth (p, 0).to_string (),  "(0,0;0,1000;100,1000;100,1100;800,1100;800,1000;2000,1000;2000,0)");
  EXPECT_EQ (smooth (p, 50).to_string (),  "(0,0;0,1000;100,1000;100,1100;800,1100;800,1000;2000,1000;2000,0)");
  EXPECT_EQ (smooth (p, 80).to_string (),  "(0,0;0,1000;100,1100;800,1100;800,1000;2000,1000;2000,0)");
  EXPECT_EQ (smooth (p, 90).to_string (),  "(0,0;100,1100;800,1100;800,1000;2000,1000;2000,0)");
  EXPECT_EQ (smooth (p, 100).to_string (),  "(0,0;0,1000;2000,1000;2000,0)");
}

//  rounding
TEST(200) 
{
  db::Point pattern [] = {
    db::Point (0, 0),
    db::Point (100000, 0),
    db::Point (100000, 100000),
    db::Point (0, 100000),
  };

  db::Polygon p;
  p.assign_hull (&pattern[0], &pattern[0] + sizeof (pattern) / sizeof (pattern[0]));

  {
    double rinner = 0.0, router = 0.0;
    unsigned int n;
    db::Polygon pr;
    db::Polygon pp = compute_rounded (p, 0, 20000, 200);
    EXPECT_EQ (pp.hull ().size (), size_t (200));
    EXPECT_EQ (extract_rad (pp, rinner, router, n, &pr), true);
    
    EXPECT_EQ (tl::to_string (rinner),  "0");
    EXPECT_EQ (tl::to_string (router),  "20000");
    EXPECT_EQ (tl::to_string (n),  "200");
    EXPECT_EQ (pr.to_string (),  "(0,0;0,100000;100000,100000;100000,0)");
  }

  {
    double rinner = 0.0, router = 0.0;
    unsigned int n;
    db::Polygon pr;
    db::Polygon pp = compute_rounded (p, 0, 50000, 200);
    EXPECT_EQ (pp.hull ().size (), size_t (200));
    EXPECT_EQ (extract_rad (pp, rinner, router, n, &pr), true);
    
    EXPECT_EQ (tl::to_string (rinner),  "0");
    EXPECT_EQ (tl::to_string (router),  "50000");
    EXPECT_EQ (tl::to_string (n),  "200");
    EXPECT_EQ (pr.to_string (),  "(0,0;0,100000;100000,100000;100000,0)");
  }

  {
    double rinner = 0.0, router = 0.0;
    unsigned int n;
    db::Polygon pr;
    db::Polygon pp = compute_rounded (p, 0, 70000, 200);
    EXPECT_EQ (pp.hull ().size (), size_t (200));
    EXPECT_EQ (extract_rad (pp, rinner, router, n, &pr), true);
    
    EXPECT_EQ (tl::to_string (rinner),  "0");
    EXPECT_EQ (tl::to_string (router),  "50000");
    EXPECT_EQ (tl::to_string (n),  "200");
    EXPECT_EQ (pr.to_string (),  "(0,0;0,100000;100000,100000;100000,0)");
  }
}

//  rounding
TEST(201) 
{
  db::Point pattern [] = {
    db::Point (0, 0),
    db::Point (50000, 0),
    db::Point (50000, 100000),
    db::Point (0, 100000),
  };

  db::Polygon p;
  p.assign_hull (&pattern[0], &pattern[0] + sizeof (pattern) / sizeof (pattern[0]));

  {
    double rinner = 0.0, router = 0.0;
    unsigned int n;
    db::Polygon pr;
    db::Polygon pp = compute_rounded (p, 0, 50000, 200);
    EXPECT_EQ (pp.hull ().size (), size_t (200));
    EXPECT_EQ (extract_rad (pp, rinner, router, n, &pr), true);
    
    EXPECT_EQ (tl::to_string (rinner),  "0");
    EXPECT_EQ (tl::to_string (router),  "25000");
    EXPECT_EQ (tl::to_string (n),  "200");
    EXPECT_EQ (pr.to_string (),  "(0,0;0,100000;50000,100000;50000,0)");
  }
}

//  rounding
TEST(202) 
{
  db::Point pattern [] = {
    db::Point (0, 0),
    db::Point (0, 600000),
    db::Point (400000, 600000),
    db::Point (400000, 400000),
    db::Point (600000, 400000),
    db::Point (600000, 0),
  };

  db::Point hole [] = {
    db::Point (100000, 100000),
    db::Point (100000, 500000),
    db::Point (300000, 500000),
    db::Point (300000, 300000),
    db::Point (500000, 300000),
    db::Point (500000, 100000),
  };

  db::Polygon p;
  p.assign_hull (&pattern[0], &pattern[0] + sizeof (pattern) / sizeof (pattern[0]));
  p.insert_hole (&hole[0], &hole[0] + sizeof (hole) / sizeof (hole[0]));

  {
    double rinner = 0.0, router = 0.0;
    unsigned int n;
    db::Polygon pr;
    db::Polygon pp = compute_rounded (p, 50000, 150000, 200);
    EXPECT_EQ (pp.hull ().size (), size_t (300));
    EXPECT_EQ (extract_rad (pp, rinner, router, n, &pr), true);
    
    EXPECT_EQ (tl::to_string (rinner),  "50000");
    EXPECT_EQ (tl::to_string (router),  "150000");
    EXPECT_EQ (tl::to_string (n),  "200");
    EXPECT_EQ (pr.to_string (),  "(0,0;0,600000;400000,600000;400000,400000;600000,400000;600000,0/100000,100000;500000,100000;500000,300000;300000,300000;300000,500000;100000,500000)");
  }

  {
    double rinner = 0.0, router = 0.0;
    unsigned int n;
    db::Polygon pr;
    db::Polygon pp = compute_rounded (p, 100000, 150000, 200);
    EXPECT_EQ (pp.hull ().size (), size_t (300));
    EXPECT_EQ (extract_rad (pp, rinner, router, n, &pr), true);
    
    EXPECT_EQ (tl::to_string (rinner),  "92000");
    EXPECT_EQ (tl::to_string (router),  "120000");
    EXPECT_EQ (tl::to_string (n),  "200");
    EXPECT_EQ (pr.to_string (),  "(0,0;0,600000;400000,600000;400000,400000;600000,400000;600000,0/100000,100000;500000,100000;500000,300000;300000,300000;300000,500000;100000,500000)");
  }

  {
    double rinner = 0.0, router = 0.0;
    unsigned int n;
    db::Polygon pr;
    db::Polygon pp = compute_rounded (p, 50000, 150000, 200);
    db::EdgeProcessor ep;
    std::vector<db::Polygon> in, out;
    in.push_back (pp);
    ep.simple_merge (in, out, true /*insert cut line*/);
    pp = out.front ();
    in.clear ();
    out.clear ();
    in.push_back (pp);
    ep.simple_merge (in, out, false /*no cut line*/);
    pp = out.front ();

    EXPECT_EQ (pp.hull ().size (), size_t (301));
    EXPECT_EQ (extract_rad (pp, rinner, router, n, &pr), true);
    
    EXPECT_EQ (tl::to_string (rinner),  "50000");
    EXPECT_EQ (tl::to_string (router),  "150000");
    EXPECT_EQ (tl::to_string (n),  "200");
    EXPECT_EQ (pr.to_string (),  "(0,0;0,600000;400000,600000;400000,400000;600000,400000;600000,0/100000,100000;500000,100000;500000,300000;300000,300000;300000,500000;100000,500000)");
  }
}

//  rounding
TEST(203) 
{
  db::Point pattern [] = {
    db::Point (0, 0),
    db::Point (0, 60000),
    db::Point (40000, 60000),
    db::Point (40000, 40000),
    db::Point (60000, 40000),
    db::Point (60000, 0),
  };

  db::Point hole [] = {
    db::Point (10000, 10000),
    db::Point (10000, 50000),
    db::Point (30000, 50000),
    db::Point (30000, 30000),
    db::Point (50000, 30000),
    db::Point (50000, 10000),
  };

  db::Polygon p;
  p.assign_hull (&pattern[0], &pattern[0] + sizeof (pattern) / sizeof (pattern[0]));
  p.insert_hole (&hole[0], &hole[0] + sizeof (hole) / sizeof (hole[0]));

  double rinner = 0.0, router = 0.0;
  unsigned int n;
  db::Polygon pr;
  db::Polygon pp = compute_rounded (p, 5000, 15000, 200);
  db::EdgeProcessor ep;
  std::vector<db::Polygon> in, out;
  in.push_back (pp);
  ep.simple_merge (in, out, true /*insert cut line*/);
  pp = out.front ();
  in.clear ();
  out.clear ();
  in.push_back (pp);
  ep.simple_merge (in, out, false /*no cut line*/);
  pp = out.front ();
  pp = smooth (pp, 1);

  EXPECT_EQ (pp.hull ().size (), size_t (300));
  EXPECT_EQ (extract_rad (pp, rinner, router, n, &pr), true);
  
  EXPECT_EQ (tl::to_string (rinner),  "5000");
  EXPECT_EQ (tl::to_string (router),  "15000");
  EXPECT_EQ (tl::to_string (n),  "200");
  EXPECT_EQ (pr.to_string (),  "(0,0;0,60000;40000,60000;40000,40000;60000,40000;60000,0/10000,10000;50000,10000;50000,30000;30000,30000;30000,50000;10000,50000)");
}

//  rounding
TEST(204) 
{
  db::Point pattern [] = {
    db::Point (0, 0),
    db::Point (0, 40000),
    db::Point (40000, 40000),
    db::Point (40000, 0),
  };

  db::Point hole [] = {
    db::Point (10000, 10000),
    db::Point (10000, 30000),
    db::Point (30000, 30000),
    db::Point (30000, 10000),
  };

  db::Polygon p;
  p.assign_hull (&pattern[0], &pattern[0] + sizeof (pattern) / sizeof (pattern[0]));
  p.insert_hole (&hole[0], &hole[0] + sizeof (hole) / sizeof (hole[0]));

  double rinner = 0.0, router = 0.0;
  unsigned int n;
  db::Polygon pr;
  db::Polygon pp = compute_rounded (p, 10000, 20000, 200);
  db::EdgeProcessor ep;
  std::vector<db::Polygon> in, out;
  in.push_back (pp);
  ep.simple_merge (in, out, true /*insert cut line*/);
  pp = out.front ();
  in.clear ();
  out.clear ();
  in.push_back (pp);
  ep.simple_merge (in, out, false /*no cut line*/);
  pp = out.front ();
  pp = smooth (pp, 1);

  EXPECT_EQ (pp.hull ().size (), size_t (200));
  EXPECT_EQ (extract_rad (pp, rinner, router, n, &pr), true);
  
  EXPECT_EQ (tl::to_string (rinner),  "10000");
  EXPECT_EQ (tl::to_string (router),  "20000");
  EXPECT_EQ (tl::to_string (n),  "200");
  EXPECT_EQ (pr.to_string (),  "(0,0;0,40000;40000,40000;40000,0/10000,10000;30000,10000;30000,30000;10000,30000)");
}

//  is_convex
TEST(300)
{
  db::Point pattern [] = {
    db::Point (0, 0),
    db::Point (0, 40000),
    db::Point (40000, 40000),
    db::Point (40000, 0),
  };

  db::Point hole [] = {
    db::Point (10000, 10000),
    db::Point (10000, 30000),
    db::Point (30000, 30000),
    db::Point (30000, 10000),
  };

  db::Polygon p;
  p.assign_hull (&pattern[0], &pattern[0] + sizeof (pattern) / sizeof (pattern[0]));

  EXPECT_EQ (db::is_convex (p), true);
  EXPECT_EQ (db::is_convex (db::polygon_to_simple_polygon (p)), true);

  p.insert_hole (&hole[0], &hole[0] + sizeof (hole) / sizeof (hole[0]));

  EXPECT_EQ (db::is_convex (p), false);
  EXPECT_EQ (db::is_convex (db::polygon_to_simple_polygon (p)), false);
  EXPECT_EQ (db::is_convex (db::simple_polygon_to_polygon (db::polygon_to_simple_polygon (p))), false);
}

struct TestPolygonSink
  : db::SimplePolygonSink
{
  void put (const db::SimplePolygon &p) {
    if (! s.empty ()) {
      s += "\n";
    }
    s += p.to_string ();
  }
  std::string s;
};

//  decompose_to_convex
TEST(310)
{
  db::Point pattern [] = {
    db::Point (0, 0),
    db::Point (0, 40000),
    db::Point (40000, 40000),
    db::Point (40000, 0),
  };

  db::Point hole [] = {
    db::Point (10000, 10000),
    db::Point (10000, 30000),
    db::Point (30000, 30000),
    db::Point (30000, 10000),
  };

  db::Polygon p;
  p.assign_hull (&pattern[0], &pattern[0] + sizeof (pattern) / sizeof (pattern[0]));

  TestPolygonSink ps;

  db::decompose_convex (p, db::PO_any, ps);
  EXPECT_EQ (ps.s, "(0,0;0,40000;40000,40000;40000,0)");

  ps.s.clear ();
  db::decompose_convex (db::polygon_to_simple_polygon (p), db::PO_any, ps);
  EXPECT_EQ (ps.s, "(0,0;0,40000;40000,40000;40000,0)");

  p.insert_hole (&hole[0], &hole[0] + sizeof (hole) / sizeof (hole[0]));

  ps.s.clear ();
  db::decompose_convex (p, db::PO_any, ps);
  EXPECT_EQ (ps.s,
    "(0,10000;0,30000;10000,30000;10000,10000)\n"
    "(0,30000;0,40000;30000,40000;30000,30000)\n"
    "(30000,10000;30000,40000;40000,40000;40000,10000)\n"
    "(0,0;0,10000;40000,10000;40000,0)"
  );

  ps.s.clear ();
  db::decompose_convex (db::polygon_to_simple_polygon (p), db::PO_any, ps);
  EXPECT_EQ (ps.s,
    "(0,30000;0,40000;30000,40000;30000,30000)\n"
    "(30000,10000;30000,40000;40000,40000;40000,10000)\n"
    "(10000,0;10000,10000;40000,10000;40000,0)\n"
    "(0,0;0,30000;10000,30000;10000,0)"
  );

  ps.s.clear ();
  db::decompose_convex (db::simple_polygon_to_polygon (db::polygon_to_simple_polygon (p)), db::PO_any, ps);
  EXPECT_EQ (ps.s,
    "(0,10000;0,30000;10000,30000;10000,10000)\n"
    "(0,30000;0,40000;30000,40000;30000,30000)\n"
    "(30000,10000;30000,40000;40000,40000;40000,10000)\n"
    "(0,0;0,10000;40000,10000;40000,0)"
  );
}

//  decompose_to_convex
TEST(311)
{
  db::Point pattern [] = {
    db::Point (0, 0),
    db::Point (0, 40000),
    db::Point (40000, 40000),
    db::Point (40000, 0),
  };

  db::Point hole [] = {
    db::Point (10000, 10000),
    db::Point (10000, 30000),
    db::Point (30000, 30000),
    db::Point (30000, 10000),
  };

  db::Polygon p;
  p.assign_hull (&pattern[0], &pattern[0] + sizeof (pattern) / sizeof (pattern[0]));

  TestPolygonSink ps;

  db::decompose_convex (p, db::PO_horizontal, ps);
  EXPECT_EQ (ps.s, "(0,0;0,40000;40000,40000;40000,0)");

  ps.s.clear ();
  db::decompose_convex (db::polygon_to_simple_polygon (p), db::PO_horizontal, ps);
  EXPECT_EQ (ps.s, "(0,0;0,40000;40000,40000;40000,0)");

  p.insert_hole (&hole[0], &hole[0] + sizeof (hole) / sizeof (hole[0]));

  ps.s.clear ();
  db::decompose_convex (p, db::PO_horizontal, ps);
  EXPECT_EQ (ps.s,
    "(0,10000;0,30000;10000,30000;10000,10000)\n"
    "(0,30000;0,40000;40000,40000;40000,30000)\n"
    "(30000,10000;30000,30000;40000,30000;40000,10000)\n"
    "(0,0;0,10000;40000,10000;40000,0)"
  );

  ps.s.clear ();
  db::decompose_convex (db::polygon_to_simple_polygon (p), db::PO_horizontal, ps);
  EXPECT_EQ (ps.s,
    "(0,30000;0,40000;40000,40000;40000,30000)\n"
    "(30000,10000;30000,30000;40000,30000;40000,10000)\n"
    "(0,0;0,10000;40000,10000;40000,0)\n"
    "(0,10000;0,30000;10000,30000;10000,10000)"
  );

  ps.s.clear ();
  db::decompose_convex (db::simple_polygon_to_polygon (db::polygon_to_simple_polygon (p)), db::PO_horizontal, ps);
  EXPECT_EQ (ps.s,
    "(0,10000;0,30000;10000,30000;10000,10000)\n"
    "(0,30000;0,40000;40000,40000;40000,30000)\n"
    "(30000,10000;30000,30000;40000,30000;40000,10000)\n"
    "(0,0;0,10000;40000,10000;40000,0)"
  );
}

//  decompose_to_convex
TEST(312)
{
  db::Point pattern [] = {
    db::Point (0, 0),
    db::Point (0, 40000),
    db::Point (40000, 40000),
    db::Point (40000, 0),
  };

  db::Point hole [] = {
    db::Point (10000, 10000),
    db::Point (10000, 30000),
    db::Point (30000, 30000),
    db::Point (30000, 10000),
  };

  db::Polygon p;
  p.assign_hull (&pattern[0], &pattern[0] + sizeof (pattern) / sizeof (pattern[0]));

  TestPolygonSink ps;

  db::decompose_convex (p, db::PO_htrapezoids, ps);
  EXPECT_EQ (ps.s, "(0,0;0,40000;40000,40000;40000,0)");

  ps.s.clear ();
  db::decompose_convex (db::polygon_to_simple_polygon (p), db::PO_htrapezoids, ps);
  EXPECT_EQ (ps.s, "(0,0;0,40000;40000,40000;40000,0)");

  p.insert_hole (&hole[0], &hole[0] + sizeof (hole) / sizeof (hole[0]));

  ps.s.clear ();
  db::decompose_convex (p, db::PO_htrapezoids, ps);
  EXPECT_EQ (ps.s,
    "(0,10000;0,30000;10000,30000;10000,10000)\n"
    "(0,30000;0,40000;30000,40000;30000,30000)\n"
    "(30000,10000;30000,40000;40000,40000;40000,10000)\n"
    "(0,0;0,10000;40000,10000;40000,0)"
  );

  ps.s.clear ();
  db::decompose_convex (db::polygon_to_simple_polygon (p), db::PO_htrapezoids, ps);
  EXPECT_EQ (ps.s,
    "(0,30000;0,40000;30000,40000;30000,30000)\n"
    "(30000,10000;30000,40000;40000,40000;40000,10000)\n"
    "(10000,0;10000,10000;40000,10000;40000,0)\n"
    "(0,0;0,30000;10000,30000;10000,0)"
  );

  ps.s.clear ();
  db::decompose_convex (db::simple_polygon_to_polygon (db::polygon_to_simple_polygon (p)), db::PO_htrapezoids, ps);
  EXPECT_EQ (ps.s,
    "(0,10000;0,30000;10000,30000;10000,10000)\n"
    "(0,30000;0,40000;30000,40000;30000,30000)\n"
    "(30000,10000;30000,40000;40000,40000;40000,10000)\n"
    "(0,0;0,10000;40000,10000;40000,0)"
  );
}

//  decompose_to_convex
TEST(313)
{
  db::Point pattern [] = {
    db::Point (0, 0),
    db::Point (0, 40000),
    db::Point (40000, 40000),
    db::Point (40000, 0),
  };

  db::Point hole [] = {
    db::Point (10000, 10000),
    db::Point (10000, 30000),
    db::Point (30000, 30000),
    db::Point (30000, 10000),
  };

  db::Polygon p;
  p.assign_hull (&pattern[0], &pattern[0] + sizeof (pattern) / sizeof (pattern[0]));

  TestPolygonSink ps;

  db::decompose_convex (p, db::PO_vertical, ps);
  EXPECT_EQ (ps.s, "(0,0;0,40000;40000,40000;40000,0)");

  ps.s.clear ();
  db::decompose_convex (db::polygon_to_simple_polygon (p), db::PO_vertical, ps);
  EXPECT_EQ (ps.s, "(0,0;0,40000;40000,40000;40000,0)");

  p.insert_hole (&hole[0], &hole[0] + sizeof (hole) / sizeof (hole[0]));

  ps.s.clear ();
  db::decompose_convex (p, db::PO_vertical, ps);
  EXPECT_EQ (ps.s,
    "(10000,0;10000,10000;30000,10000;30000,0)\n"
    "(0,0;0,40000;10000,40000;10000,0)\n"
    "(10000,30000;10000,40000;30000,40000;30000,30000)\n"
    "(30000,0;30000,40000;40000,40000;40000,0)"
  );

  ps.s.clear ();
  db::decompose_convex (db::polygon_to_simple_polygon (p), db::PO_vertical, ps);
  EXPECT_EQ (ps.s,
    "(0,30000;0,40000;30000,40000;30000,30000)\n"
    "(30000,0;30000,40000;40000,40000;40000,0)\n"
    "(10000,0;10000,10000;30000,10000;30000,0)\n"
    "(0,0;0,30000;10000,30000;10000,0)"
  );

  ps.s.clear ();
  db::decompose_convex (db::simple_polygon_to_polygon (db::polygon_to_simple_polygon (p)), db::PO_vertical, ps);
  EXPECT_EQ (ps.s,
    "(10000,0;10000,10000;30000,10000;30000,0)\n"
    "(0,0;0,40000;10000,40000;10000,0)\n"
    "(10000,30000;10000,40000;30000,40000;30000,30000)\n"
    "(30000,0;30000,40000;40000,40000;40000,0)"
  );
}

//  decompose_to_convex
TEST(314)
{
  db::Point pattern [] = {
    db::Point (0, 0),
    db::Point (0, 40000),
    db::Point (40000, 40000),
    db::Point (40000, 0),
  };

  db::Point hole [] = {
    db::Point (10000, 10000),
    db::Point (10000, 30000),
    db::Point (30000, 30000),
    db::Point (30000, 10000),
  };

  db::Polygon p;
  p.assign_hull (&pattern[0], &pattern[0] + sizeof (pattern) / sizeof (pattern[0]));

  TestPolygonSink ps;

  db::decompose_convex (p, db::PO_vtrapezoids, ps);
  EXPECT_EQ (ps.s, "(0,0;0,40000;40000,40000;40000,0)");

  ps.s.clear ();
  db::decompose_convex (db::polygon_to_simple_polygon (p), db::PO_vtrapezoids, ps);
  EXPECT_EQ (ps.s, "(0,0;0,40000;40000,40000;40000,0)");

  p.insert_hole (&hole[0], &hole[0] + sizeof (hole) / sizeof (hole[0]));

  ps.s.clear ();
  db::decompose_convex (p, db::PO_vtrapezoids, ps);
  EXPECT_EQ (ps.s,
    "(10000,0;10000,10000;30000,10000;30000,0)\n"
    "(0,0;0,30000;10000,30000;10000,0)\n"
    "(0,30000;0,40000;30000,40000;30000,30000)\n"
    "(30000,0;30000,40000;40000,40000;40000,0)"
  );

  ps.s.clear ();
  db::decompose_convex (db::polygon_to_simple_polygon (p), db::PO_vtrapezoids, ps);
  EXPECT_EQ (ps.s,
    "(0,30000;0,40000;30000,40000;30000,30000)\n"
    "(30000,10000;30000,40000;40000,40000;40000,10000)\n"
    "(10000,0;10000,10000;40000,10000;40000,0)\n"
    "(0,0;0,30000;10000,30000;10000,0)"
  );

  ps.s.clear ();
  db::decompose_convex (db::simple_polygon_to_polygon (db::polygon_to_simple_polygon (p)), db::PO_vtrapezoids, ps);
  EXPECT_EQ (ps.s,
    "(10000,0;10000,10000;30000,10000;30000,0)\n"
    "(0,0;0,30000;10000,30000;10000,0)\n"
    "(0,30000;0,40000;30000,40000;30000,30000)\n"
    "(30000,0;30000,40000;40000,40000;40000,0)"
  );
}

//  decompose_to_trapezoids
TEST(320)
{
  db::Point pattern [] = {
    db::Point (0, 0),
    db::Point (0, 40000),
    db::Point (40000, 40000),
    db::Point (40000, 0),
  };

  db::Point hole [] = {
    db::Point (10000, 10000),
    db::Point (10000, 30000),
    db::Point (30000, 30000),
    db::Point (30000, 10000),
  };

  db::Polygon p;
  p.assign_hull (&pattern[0], &pattern[0] + sizeof (pattern) / sizeof (pattern[0]));

  TestPolygonSink ps;

  db::decompose_trapezoids (p, db::TD_simple, ps);
  EXPECT_EQ (ps.s, "(0,0;0,40000;40000,40000;40000,0)");

  ps.s.clear ();
  db::decompose_trapezoids (db::polygon_to_simple_polygon (p), db::TD_simple, ps);
  EXPECT_EQ (ps.s, "(0,0;0,40000;40000,40000;40000,0)");

  p.insert_hole (&hole[0], &hole[0] + sizeof (hole) / sizeof (hole[0]));

  ps.s.clear ();
  db::decompose_trapezoids (p, db::TD_simple, ps);
  EXPECT_EQ (ps.s,
    "(0,0;0,10000;40000,10000;40000,0)\n"
    "(0,10000;0,30000;10000,30000;10000,10000)\n"
    "(30000,10000;30000,30000;40000,30000;40000,10000)\n"
    "(0,30000;0,40000;40000,40000;40000,30000)"
  );

  ps.s.clear ();
  db::decompose_trapezoids (db::polygon_to_simple_polygon (p), db::TD_simple, ps);
  EXPECT_EQ (ps.s,
    "(0,0;0,10000;40000,10000;40000,0)\n"
    "(0,10000;0,30000;10000,30000;10000,10000)\n"
    "(30000,10000;30000,30000;40000,30000;40000,10000)\n"
    "(0,30000;0,40000;40000,40000;40000,30000)"
  );

  ps.s.clear ();
  db::decompose_trapezoids (db::simple_polygon_to_polygon (db::polygon_to_simple_polygon (p)), db::TD_simple, ps);
  EXPECT_EQ (ps.s,
    "(0,0;0,10000;40000,10000;40000,0)\n"
    "(0,10000;0,30000;10000,30000;10000,10000)\n"
    "(30000,10000;30000,30000;40000,30000;40000,10000)\n"
    "(0,30000;0,40000;40000,40000;40000,30000)"
  );
}

//  decompose_to_trapezoids
TEST(321)
{
  db::Point pattern [] = {
    db::Point (0, 0),
    db::Point (0, 40000),
    db::Point (40000, 40000),
    db::Point (40000, 0),
  };

  db::Point hole [] = {
    db::Point (10000, 10000),
    db::Point (10000, 30000),
    db::Point (30000, 30000),
    db::Point (30000, 10000),
  };

  db::Polygon p;
  p.assign_hull (&pattern[0], &pattern[0] + sizeof (pattern) / sizeof (pattern[0]));

  TestPolygonSink ps;

  db::decompose_trapezoids (p, db::TD_htrapezoids, ps);
  EXPECT_EQ (ps.s, "(0,0;0,40000;40000,40000;40000,0)");

  ps.s.clear ();
  db::decompose_trapezoids (db::polygon_to_simple_polygon (p), db::TD_htrapezoids, ps);
  EXPECT_EQ (ps.s, "(0,0;0,40000;40000,40000;40000,0)");

  p.insert_hole (&hole[0], &hole[0] + sizeof (hole) / sizeof (hole[0]));

  ps.s.clear ();
  db::decompose_trapezoids (p, db::TD_htrapezoids, ps);
  EXPECT_EQ (ps.s,
    "(0,10000;0,30000;10000,30000;10000,10000)\n"
    "(0,30000;0,40000;30000,40000;30000,30000)\n"
    "(30000,10000;30000,40000;40000,40000;40000,10000)\n"
    "(0,0;0,10000;40000,10000;40000,0)"
  );

  ps.s.clear ();
  db::decompose_trapezoids (db::polygon_to_simple_polygon (p), db::TD_htrapezoids, ps);
  EXPECT_EQ (ps.s,
    "(0,30000;0,40000;30000,40000;30000,30000)\n"
    "(30000,10000;30000,40000;40000,40000;40000,10000)\n"
    "(10000,0;10000,10000;40000,10000;40000,0)\n"
    "(0,0;0,30000;10000,30000;10000,0)"
  );

  ps.s.clear ();
  db::decompose_trapezoids (db::simple_polygon_to_polygon (db::polygon_to_simple_polygon (p)), db::TD_htrapezoids, ps);
  EXPECT_EQ (ps.s,
    "(0,10000;0,30000;10000,30000;10000,10000)\n"
    "(0,30000;0,40000;30000,40000;30000,30000)\n"
    "(30000,10000;30000,40000;40000,40000;40000,10000)\n"
    "(0,0;0,10000;40000,10000;40000,0)"
  );
}

//  decompose_to_trapezoids
TEST(322)
{
  db::Point pattern [] = {
    db::Point (0, 0),
    db::Point (0, 40000),
    db::Point (40000, 40000),
    db::Point (40000, 0),
  };

  db::Point hole [] = {
    db::Point (10000, 10000),
    db::Point (10000, 30000),
    db::Point (30000, 30000),
    db::Point (30000, 10000),
  };

  db::Polygon p;
  p.assign_hull (&pattern[0], &pattern[0] + sizeof (pattern) / sizeof (pattern[0]));

  TestPolygonSink ps;

  db::decompose_trapezoids (p, db::TD_vtrapezoids, ps);
  EXPECT_EQ (ps.s, "(0,0;0,40000;40000,40000;40000,0)");

  ps.s.clear ();
  db::decompose_trapezoids (db::polygon_to_simple_polygon (p), db::TD_vtrapezoids, ps);
  EXPECT_EQ (ps.s, "(0,0;0,40000;40000,40000;40000,0)");

  p.insert_hole (&hole[0], &hole[0] + sizeof (hole) / sizeof (hole[0]));

  ps.s.clear ();
  db::decompose_trapezoids (p, db::TD_vtrapezoids, ps);
  EXPECT_EQ (ps.s,
    "(10000,0;10000,10000;30000,10000;30000,0)\n"
    "(0,0;0,30000;10000,30000;10000,0)\n"
    "(0,30000;0,40000;30000,40000;30000,30000)\n"
    "(30000,0;30000,40000;40000,40000;40000,0)"
  );

  ps.s.clear ();
  db::decompose_trapezoids (db::polygon_to_simple_polygon (p), db::TD_vtrapezoids, ps);
  EXPECT_EQ (ps.s,
    "(0,30000;0,40000;30000,40000;30000,30000)\n"
    "(30000,10000;30000,40000;40000,40000;40000,10000)\n"
    "(10000,0;10000,10000;40000,10000;40000,0)\n"
    "(0,0;0,30000;10000,30000;10000,0)"
  );

  ps.s.clear ();
  db::decompose_trapezoids (db::simple_polygon_to_polygon (db::polygon_to_simple_polygon (p)), db::TD_vtrapezoids, ps);
  EXPECT_EQ (ps.s,
    "(10000,0;10000,10000;30000,10000;30000,0)\n"
    "(0,0;0,30000;10000,30000;10000,0)\n"
    "(0,30000;0,40000;30000,40000;30000,30000)\n"
    "(30000,0;30000,40000;40000,40000;40000,0)"
  );
}

//  cut self-overlapping polygon
TEST(400)
{
  std::vector <db::Point> c;
  c.push_back (db::Point (0, 0));
  c.push_back (db::Point (0, 100));
  c.push_back (db::Point (1000, 100));
  c.push_back (db::Point (1000, 1000));
  c.push_back (db::Point (0, 1000));
  c.push_back (db::Point (0, 900));
  c.push_back (db::Point (900, 900));
  c.push_back (db::Point (900, 0));

  {
    db::Polygon in;
    in.assign_hull (c.begin (), c.end ());
    std::vector<db::Polygon> right_of;

    db::cut_polygon (in, db::Edge (db::Point (500, 0), db::Point (500, 1)), std::back_inserter (right_of));
    EXPECT_EQ (right_of.size (), size_t (2));
    EXPECT_EQ (right_of[0].to_string (), "(500,0;500,100;900,100;900,0)");
    EXPECT_EQ (right_of[1].to_string (), "(900,100;900,900;500,900;500,1000;1000,1000;1000,100)");

    right_of.clear ();
    db::cut_polygon (in, db::Edge (db::Point (500, 1), db::Point (500, 0)), std::back_inserter (right_of));
    EXPECT_EQ (right_of.size (), size_t (2));
    EXPECT_EQ (right_of[0].to_string (), "(0,0;0,100;500,100;500,0)");
    EXPECT_EQ (right_of[1].to_string (), "(0,900;0,1000;500,1000;500,900)");
  }

  {
    db::SimplePolygon in;
    in.assign_hull (c.begin (), c.end ());
    std::vector<db::SimplePolygon> right_of;

    db::cut_polygon (in, db::Edge (db::Point (500, 0), db::Point (500, 1)), std::back_inserter (right_of));
    EXPECT_EQ (right_of.size (), size_t (2));
    EXPECT_EQ (right_of[0].to_string (), "(500,0;500,100;900,100;900,0)");
    EXPECT_EQ (right_of[1].to_string (), "(900,100;900,900;500,900;500,1000;1000,1000;1000,100)");

    right_of.clear ();
    db::cut_polygon (in, db::Edge (db::Point (500, 1), db::Point (500, 0)), std::back_inserter (right_of));
    EXPECT_EQ (right_of.size (), size_t (2));
    EXPECT_EQ (right_of[0].to_string (), "(0,0;0,100;500,100;500,0)");
    EXPECT_EQ (right_of[1].to_string (), "(0,900;0,1000;500,1000;500,900)");
  }
}

//  cut self-overlapping polygon (with double types)
TEST(401)
{
  std::vector <db::DPoint> c;
  c.push_back (db::DPoint (0, 0));
  c.push_back (db::DPoint (0, 100));
  c.push_back (db::DPoint (1000, 100));
  c.push_back (db::DPoint (1000, 1000));
  c.push_back (db::DPoint (0, 1000));
  c.push_back (db::DPoint (0, 900));
  c.push_back (db::DPoint (900, 900));
  c.push_back (db::DPoint (900, 0));

  {
    db::DPolygon in;
    in.assign_hull (c.begin (), c.end ());
    std::vector<db::DPolygon> right_of;

    db::cut_polygon (in, db::DEdge (db::DPoint (500, 0), db::DPoint (500, 1)), std::back_inserter (right_of));
    EXPECT_EQ (right_of.size (), size_t (2));
    EXPECT_EQ (right_of[0].to_string (), "(500,0;500,100;900,100;900,0)");
    EXPECT_EQ (right_of[1].to_string (), "(900,100;900,900;500,900;500,1000;1000,1000;1000,100)");

    right_of.clear ();
    db::cut_polygon (in, db::DEdge (db::DPoint (500, 1), db::DPoint (500, 0)), std::back_inserter (right_of));
    EXPECT_EQ (right_of.size (), size_t (2));
    EXPECT_EQ (right_of[0].to_string (), "(0,0;0,100;500,100;500,0)");
    EXPECT_EQ (right_of[1].to_string (), "(0,900;0,1000;500,1000;500,900)");
  }

  {
    db::DSimplePolygon in;
    in.assign_hull (c.begin (), c.end ());
    std::vector<db::DSimplePolygon> right_of;

    db::cut_polygon (in, db::DEdge (db::DPoint (500, 0), db::DPoint (500, 1)), std::back_inserter (right_of));
    EXPECT_EQ (right_of.size (), size_t (2));
    EXPECT_EQ (right_of[0].to_string (), "(500,0;500,100;900,100;900,0)");
    EXPECT_EQ (right_of[1].to_string (), "(900,100;900,900;500,900;500,1000;1000,1000;1000,100)");

    right_of.clear ();
    db::cut_polygon (in, db::DEdge (db::DPoint (500, 1), db::DPoint (500, 0)), std::back_inserter (right_of));
    EXPECT_EQ (right_of.size (), size_t (2));
    EXPECT_EQ (right_of[0].to_string (), "(0,0;0,100;500,100;500,0)");
    EXPECT_EQ (right_of[1].to_string (), "(0,900;0,1000;500,1000;500,900)");
  }
}

//  cut empty polygons
TEST(402)
{
  {
    db::Polygon in;
    std::vector<db::Polygon> right_of;
    db::cut_polygon (in, db::Edge (db::Point (500, 0), db::Point (500, 1)), std::back_inserter (right_of));
    EXPECT_EQ (right_of.size (), size_t (0));
  }
  {
    db::SimplePolygon in;
    std::vector<db::SimplePolygon> right_of;
    db::cut_polygon (in, db::Edge (db::Point (500, 0), db::Point (500, 1)), std::back_inserter (right_of));
    EXPECT_EQ (right_of.size (), size_t (0));
  }
  {
    db::DPolygon in;
    std::vector<db::DPolygon> right_of;
    db::cut_polygon (in, db::DEdge (db::DPoint (500, 0), db::DPoint (500, 1)), std::back_inserter (right_of));
    EXPECT_EQ (right_of.size (), size_t (0));
  }
  {
    db::DSimplePolygon in;
    std::vector<db::DSimplePolygon> right_of;
    db::cut_polygon (in, db::DEdge (db::DPoint (500, 0), db::DPoint (500, 1)), std::back_inserter (right_of));
    EXPECT_EQ (right_of.size (), size_t (0));
  }
}

//  cut point-like polygons
TEST(403)
{
  {
    db::Polygon in (db::Box (1000, 0, 1000, 0));
    std::vector<db::Polygon> right_of;
    db::cut_polygon (in, db::Edge (db::Point (500, 0), db::Point (500, 1)), std::back_inserter (right_of));
    EXPECT_EQ (right_of.size (), size_t (1));
    EXPECT_EQ (right_of[0].to_string (), "()");  // bad, but no contour available :-(
    right_of.clear ();
    db::cut_polygon (in, db::Edge (db::Point (500, 1), db::Point (500, 0)), std::back_inserter (right_of));
    EXPECT_EQ (right_of.size (), size_t (0));
  }

  {
    db::SimplePolygon in (db::Box (1000, 0, 1000, 0));
    std::vector<db::SimplePolygon> right_of;
    db::cut_polygon (in, db::Edge (db::Point (500, 0), db::Point (500, 1)), std::back_inserter (right_of));
    EXPECT_EQ (right_of.size (), size_t (1));
    EXPECT_EQ (right_of[0].to_string (), "()");  // bad, but no contour available :-(
    right_of.clear ();
    db::cut_polygon (in, db::Edge (db::Point (500, 1), db::Point (500, 0)), std::back_inserter (right_of));
    EXPECT_EQ (right_of.size (), size_t (0));
  }

  {
    db::DPolygon in (db::DBox (1000, 0, 1000, 0));
    std::vector<db::DPolygon> right_of;
    db::cut_polygon (in, db::DEdge (db::DPoint (500, 0), db::DPoint (500, 1)), std::back_inserter (right_of));
    EXPECT_EQ (right_of.size (), size_t (1));
    EXPECT_EQ (right_of[0].to_string (), "()");  // bad, but no contour available :-(
    right_of.clear ();
    db::cut_polygon (in, db::DEdge (db::DPoint (500, 1), db::DPoint (500, 0)), std::back_inserter (right_of));
    EXPECT_EQ (right_of.size (), size_t (0));
  }

  {
    db::DSimplePolygon in (db::DBox (1000, 0, 1000, 0));
    std::vector<db::DSimplePolygon> right_of;
    db::cut_polygon (in, db::DEdge (db::DPoint (500, 0), db::DPoint (500, 1)), std::back_inserter (right_of));
    EXPECT_EQ (right_of.size (), size_t (1));
    EXPECT_EQ (right_of[0].to_string (), "()");  // bad, but no contour available :-(
    right_of.clear ();
    db::cut_polygon (in, db::DEdge (db::DPoint (500, 1), db::DPoint (500, 0)), std::back_inserter (right_of));
    EXPECT_EQ (right_of.size (), size_t (0));
  }
}
<<<<<<< HEAD
=======

//  issue 166
TEST(404)
{
  db::Polygon poly;
  std::string s ("(390,0;438,936;176,874;0,832;438,937;541,961;821,102)");
  tl::Extractor ex (s.c_str ());
  ex.read (poly);

  std::vector<db::Polygon> sp;
  db::split_polygon (poly, sp);
  EXPECT_EQ (sp.size (), size_t (2));
  if (sp.size () >= 2) {
    EXPECT_EQ (sp[0].to_string (), "(390,0;438,936;390,925;438,937;541,961;821,102)");
    EXPECT_EQ (sp[1].to_string (), "(0,832;176,874;390,925)");
  }
}
>>>>>>> d03d4bec
<|MERGE_RESOLUTION|>--- conflicted
+++ resolved
@@ -2241,8 +2241,6 @@
     EXPECT_EQ (right_of.size (), size_t (0));
   }
 }
-<<<<<<< HEAD
-=======
 
 //  issue 166
 TEST(404)
@@ -2259,5 +2257,4 @@
     EXPECT_EQ (sp[0].to_string (), "(390,0;438,936;390,925;438,937;541,961;821,102)");
     EXPECT_EQ (sp[1].to_string (), "(0,832;176,874;390,925)");
   }
-}
->>>>>>> d03d4bec
+}