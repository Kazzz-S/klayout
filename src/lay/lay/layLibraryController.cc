--- conflicted
+++ resolved
@@ -52,15 +52,12 @@
     set_description (tl::filename (path));
   }
 
-<<<<<<< HEAD
-=======
   void merge_with_other_layout (const std::string &path)
   {
     m_other_paths.push_back (path);
     merge_impl (path);
   }
 
->>>>>>> 0d09ef6d
   virtual std::string reload ()
   {
     std::string name = tl::basename (m_path);
@@ -80,20 +77,15 @@
       }
     }
 
-<<<<<<< HEAD
-=======
     for (auto p = m_other_paths.begin (); p != m_other_paths.end (); ++p) {
       merge_impl (*p);
     }
 
->>>>>>> 0d09ef6d
     return name;
   }
 
 private:
   std::string m_path;
-<<<<<<< HEAD
-=======
   std::list<std::string> m_other_paths;
 
   void merge_impl (const std::string &path)
@@ -121,7 +113,6 @@
     cm.create_multi_mapping_full (layout (), target_cells, ly, source_cells);
     layout ().copy_tree_shapes (ly, cm);
   }
->>>>>>> 0d09ef6d
 };
 
 // -------------------------------------------------------------------------------------------
@@ -256,13 +247,10 @@
       //  NOTE: this should return a list sorted by name
       QStringList libs = lp.entryList (name_filters, QDir::Files);
 
-<<<<<<< HEAD
-=======
       bool needs_load = false;
 
       for (QStringList::const_iterator im = libs.begin (); im != libs.end () && ! needs_load; ++im) {
 
->>>>>>> 0d09ef6d
         std::string lib_path = tl::to_string (lp.absoluteFilePath (*im));
         QFileInfo fi (tl::to_qstring (lib_path));
 
@@ -296,24 +284,17 @@
         //  Reload all files
         for (QStringList::const_iterator im = libs.begin (); im != libs.end (); ++im) {
 
-<<<<<<< HEAD
-            std::unique_ptr<db::Library> lib (new FileBasedLibrary (lib_path));
-=======
           std::string lib_path = tl::to_string (lp.absoluteFilePath (*im));
           QFileInfo fi (tl::to_qstring (lib_path));
 
           try {
 
             std::unique_ptr<FileBasedLibrary> lib (new FileBasedLibrary (lib_path));
->>>>>>> 0d09ef6d
             if (! p->second.empty ()) {
               lib->set_technology (p->second);
             }
 
             tl::log << "Reading library '" << lib_path << "'";
-<<<<<<< HEAD
-            lib->set_name (lib->reload ());
-=======
             std::string libname = lib->reload ();
 
             //  merge with existing lib if there is already one in this folder with the right name
@@ -325,7 +306,6 @@
               il->second->merge_with_other_layout (lib_path);
 
               //  now, we can forget the new library as it is included in the first one
->>>>>>> 0d09ef6d
 
             } else {
 
