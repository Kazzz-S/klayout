
/*

  KLayout Layout Viewer
  Copyright (C) 2006-2018 Matthias Koefferlein

  This program is free software; you can redistribute it and/or modify
  it under the terms of the GNU General Public License as published by
  the Free Software Foundation; either version 2 of the License, or
  (at your option) any later version.

  This program is distributed in the hope that it will be useful,
  but WITHOUT ANY WARRANTY; without even the implied warranty of
  MERCHANTABILITY or FITNESS FOR A PARTICULAR PURPOSE.  See the
  GNU General Public License for more details.

  You should have received a copy of the GNU General Public License
  along with this program; if not, write to the Free Software
  Foundation, Inc., 51 Franklin St, Fifth Floor, Boston, MA  02110-1301  USA

*/


#include <QMenu>
#include <QMenuBar>
#include <QToolBar>
#include <QStatusBar>
#include <QInputDialog>
#include <QMessageBox>
#include <QMainWindow>
#include <QPainter>
#include <QDockWidget>
#include <QShortcut>
#include <QPrintDialog>
#include <QFileInfo>
#include <QDateTime>
#include <QUrl>
#include <QMimeData>

#if defined(__APPLE__) && (QT_VERSION < 0x050401)
// A workaround for the issue of Qt 4.8.x when handling "File Reference URL" in OSX
// By Kazunari Sekigawa (November 12, 2015)
// Search down for my name for more details!
# include <CoreFoundation/CoreFoundation.h>
#endif

#include "tlInternational.h"
#include "tlTimer.h"
#include "tlLog.h"
#include "tlAssert.h"
#include "tlStream.h"
#include "tlExceptions.h"
#include "dbMemStatistics.h"
#include "dbManager.h"
#include "dbStream.h"
#include "dbSaveLayoutOptions.h"
#include "dbClipboard.h"
#include "dbLibraryManager.h"
#include "dbLibrary.h"
#include "dbStatic.h"
#include "edtConfig.h"
#include "laySession.h"
#include "layApplication.h"
#include "layVersion.h"
#include "layConverters.h"
#include "layCellSelectionForm.h"
#include "layDialogs.h"
#include "laybasicConfig.h"
#include "layConfig.h"
#include "layMainWindow.h"
#include "layHelpDialog.h"
#include "layHelpSource.h" // because of escape_xml
#include "layNavigator.h"
#include "layProgress.h"
#include "layProgressWidget.h"
#include "layStream.h"
#include "layLayerControlPanel.h" // because of LabelWithBackground
#include "layFileDialog.h"
#include "layMainConfigPages.h"
#include "layAbstractMenu.h"
#include "layQtTools.h"
#include "laySaveLayoutOptionsDialog.h"
#include "layLoadLayoutOptionsDialog.h"
#include "layLogViewerDialog.h"
#include "layLayerToolbox.h"
#include "laySettingsForm.h"
#include "layTechnologyController.h"
#include "laySaltController.h"
#include "layTipDialog.h"
#include "laySelectCellViewForm.h"
#include "layLayoutPropertiesForm.h"
#include "layLayoutStatisticsForm.h"
#include "layMacroController.h"
#include "antObject.h"
#include "antService.h"
#include "ui_HelpAboutDialog.h"
#include "gsi.h"
#include "gsiInterpreter.h"
#include "gtf.h"

namespace lay
{

const int max_dirty_files = 15;

// -------------------------------------------------------------

class ProgressDialog
  : public QDialog,
    public tl::Object
{
public:
  ProgressDialog (QWidget *parent, lay::ProgressReporter *pr)
    : QDialog (parent), mp_pr (pr)
  {
    QVBoxLayout *vbl = new QVBoxLayout (this);
    vbl->setMargin (0);
    vbl->setSpacing (0);

    mp_progress_widget = new ProgressWidget (pr, this, true);
    mp_progress_widget->setObjectName (QString::fromUtf8 ("progress"));
    vbl->addWidget (mp_progress_widget);

    setWindowTitle (QObject::tr ("Progress"));
    setWindowModality (Qt::WindowModal);
  }

  void closeEvent (QCloseEvent * /*event*/)
  {
    if (mp_pr) {
      //  NOTE: We don't kill on close for now. This creates a too easy way to scrap results.
      //    mp_pr->signal_break ();
      //  TODO: there should be a warning saying some jobs are pending.
    }
  }

  void set_can_cancel (bool f)
  {
    mp_progress_widget->set_can_cancel (f);
  }

  void set_text (const std::string &text)
  {
    mp_progress_widget->set_text (text);
  }

  void set_value (double v, const std::string &value)
  {
    mp_progress_widget->set_value (v, value);
  }

  void add_widget (QWidget *widget)
  {
    mp_progress_widget->add_widget (widget);
  }

  void remove_widget ()
  {
    mp_progress_widget->remove_widget ();
  }

  QWidget *get_widget () const
  {
    return mp_progress_widget->get_widget ();
  }

private:
  lay::ProgressWidget *mp_progress_widget;
  lay::ProgressReporter *mp_pr;
};

// -------------------------------------------------------------

class ControlWidgetStack
  : public QFrame
{
public:
  ControlWidgetStack (QWidget *parent = 0, const char *name = 0)
    : QFrame (parent)
  {
    setObjectName (QString::fromUtf8 (name));

    //  Background ist a simple label without a text currently
    mp_bglabel = new QLabel (this);
    mp_bglabel->setAutoFillBackground (true);
    mp_bglabel->setAlignment (Qt::AlignVCenter | Qt::AlignHCenter);
    mp_bglabel->show ();
  }

  void addWidget (QWidget *w)
  {
    m_widgets.push_back (w);
    w->setParent (this);
    resize_children ();
    raiseWidget (m_widgets.size () - 1);

    int mw = 0;
    for (size_t i = 0; i < m_widgets.size (); ++i) {
      mw = std::max (m_widgets [i]->sizeHint ().width (), mw);
      mw = std::max (m_widgets [i]->minimumWidth (), mw);
    }

    if (mw > minimumWidth ()) {
      setMinimumWidth (mw);
      resize (minimumWidth (), height ());
    }
  }

  QSize sizeHint () const
  {
    int w = 0;
    for (size_t i = 0; i < m_widgets.size (); ++i) {
      w = std::max (m_widgets [i]->sizeHint ().width (), w);
    }
    return QSize (w, 0);
  }

  void removeWidget (size_t index)
  {
    if (index < m_widgets.size ()) {
      m_widgets.erase (m_widgets.begin () + index);
    }
    if (m_widgets.size () == 0) {
      mp_bglabel->show ();
    }
  }

  void raiseWidget (size_t index)
  {
    bool any_visible = false;
    for (size_t i = 0; i < m_widgets.size (); ++i) {
      if (m_widgets [i]) {
        if (i == index) {
          m_widgets [i]->show ();
          any_visible = true;
        } else {
          m_widgets [i]->hide ();
        }
      }
    }

    if (! any_visible) {
      mp_bglabel->show ();
    } else {
      mp_bglabel->hide ();
    }
  }

  QWidget *widget (size_t index)
  {
    if (index < m_widgets.size ()) {
      return m_widgets [index];
    } else {
      return 0;
    }
  }

  QWidget *background_widget ()
  {
    return mp_bglabel;
  }

protected:
  virtual void resizeEvent (QResizeEvent *)
  {
    resize_children ();
  }

  void resize_children ()
  {
    //  set the geometry of all children
    for (std::vector <QWidget *>::iterator child = m_widgets.begin (); child != m_widgets.end (); ++child) {
      if (*child) {
        (*child)->setGeometry (0, 0, width (), height ());
      }
    }
    mp_bglabel->setGeometry (0, 0, width (), height ());
  }

  std::vector <QWidget *> m_widgets;
  QLabel *mp_bglabel;
};

// -------------------------------------------------------------

class ViewWidgetStack
  : public QWidget
{
public:
  ViewWidgetStack (QWidget *parent = 0, const char *name = 0)
    : QWidget (parent)
  {
    setObjectName (QString::fromUtf8 (name));

    mp_bglabel = new QLabel (this);
    mp_bglabel->setAutoFillBackground (true);
    mp_bglabel->setText (QObject::tr ("<html><body><p><img src=\":/logo.png\"/></p><p>Use File/Open to open a layout</p></body></html>"));
    mp_bglabel->setAlignment (Qt::AlignVCenter | Qt::AlignHCenter);
    mp_bglabel->show ();
  }

  void addWidget (LayoutView *w)
  {
    m_widgets.push_back (w);
    w->setParent (this);
    resize_children ();
    raiseWidget (m_widgets.size () - 1);

    updateGeometry ();
  }

  void removeWidget (size_t index)
  {
    if (index < m_widgets.size ()) {
      m_widgets.erase (m_widgets.begin () + index);
    }
    if (m_widgets.size () == 0) {
      mp_bglabel->show ();
    }
  }

  void raiseWidget (size_t index)
  {
    if (index < m_widgets.size ()) {
      mp_bglabel->hide ();
      m_widgets [index]->show ();
    } else {
      mp_bglabel->show ();
    }

    size_t i = 0;
    for (std::vector <LayoutView *>::iterator child = m_widgets.begin (); child != m_widgets.end (); ++child, ++i) {
      if (i != index) {
        (*child)->hide ();
      }
    }
  }

  LayoutView *widget (size_t index)
  {
    if (index < m_widgets.size ()) {
      return m_widgets [index];
    } else {
      return 0;
    }
  }

  QWidget *background_widget ()
  {
    return mp_bglabel;
  }

protected:
  virtual void resizeEvent (QResizeEvent *)
  {
    resize_children ();
  }

  void resize_children ()
  {
    //  set the geometry of all children
    for (std::vector <LayoutView *>::iterator child = m_widgets.begin (); child != m_widgets.end (); ++child) {
      (*child)->setGeometry (0, 0, width (), height ());
    }
    mp_bglabel->setGeometry (0, 0, width (), height ());
  }

  std::vector <LayoutView *> m_widgets;
  QLabel *mp_bglabel;
};

// -------------------------------------------------------------

TextProgressDelegate::TextProgressDelegate (MainWindow *mw, int verbosity)
  : lay::TextProgress (verbosity), mp_mw (mw)
{
  //  .. nothing yet ..
}

void TextProgressDelegate::set_progress_can_cancel (bool f)
{
  if (!mp_mw->set_progress_can_cancel (f)) {
    lay::TextProgress::set_progress_can_cancel (f);
  }
}

void TextProgressDelegate::set_progress_text (const std::string &text)
{
  if (!mp_mw->set_progress_text (text)) {
    lay::TextProgress::set_progress_text (text);
  }
}

void TextProgressDelegate::set_progress_value (double v, const std::string &value)
{
  if (!mp_mw->set_progress_value (v, value)) {
    lay::TextProgress::set_progress_value (v, value);
  }
}

void TextProgressDelegate::show_progress_bar (bool show)
{
  if (!mp_mw->show_progress_bar (show)) {
    lay::TextProgress::show_progress_bar (show);
  }
}

bool TextProgressDelegate::progress_wants_widget () const
{
  return mp_mw != 0 && mp_mw->progress_wants_widget ();
}

void TextProgressDelegate::progress_add_widget (QWidget *widget)
{
  if (mp_mw) {
    mp_mw->progress_add_widget (widget);
  }
}

QWidget *TextProgressDelegate::progress_get_widget () const
{
  return mp_mw ? mp_mw->progress_get_widget () : 0;
}

void TextProgressDelegate::progress_remove_widget ()
{
  if (mp_mw) {
    mp_mw->progress_remove_widget ();
  }
}

// -------------------------------------------------------------

static MainWindow *mw_instance = 0;

MainWindow *
MainWindow::instance ()
{
  return mw_instance;
}

// -----------------------------------

MainWindow::MainWindow (QApplication *app, const char *name)
    : QMainWindow (0),
      m_text_progress (this, 10 /*verbosity threshold*/),
      m_mode (std::numeric_limits<unsigned int>::max ()),
      mp_setup_form (0),
      m_open_mode (0),
      m_disable_tab_selected (false),
      m_exited (false),
      dm_do_update_menu (this, &MainWindow::do_update_menu),
      dm_exit (this, &MainWindow::exit),
      m_grid_micron (0.001),
      m_default_grids_updated (true),
      m_new_cell_window_size (2.0),
      m_new_layout_current_panel (false),
      m_synchronized_views (false),
      m_synchronous (false),
      m_busy (false),
      mp_app (app)
{
  setObjectName (QString::fromUtf8 (name));

  if (mw_instance != 0) {
    throw tl::Exception (tl::to_string (QObject::tr ("Only one instance of MainWindow may be created")));
  }
  mw_instance = this;

  mp_setup_form = new SettingsForm (0, this, "setup_form"),

  db::LibraryManager::instance ().changed_event.add (this, &MainWindow::libraries_changed);

  init_menu ();

  lay::register_help_handler (this, SLOT (show_help (const QString &)));

  mp_assistant = new lay::HelpDialog (this);

  mp_pr = new lay::ProgressReporter ();
  mp_pr->set_progress_bar (&m_text_progress);

  mp_main_stack_widget = new QStackedWidget (this);
  mp_main_stack_widget->setObjectName (QString::fromUtf8 ("main_stack"));
  setCentralWidget (mp_main_stack_widget);

  mp_main_frame = new QFrame (mp_main_stack_widget);
  mp_main_frame->setObjectName (QString::fromUtf8 ("main_frame"));
  mp_main_stack_widget->addWidget (mp_main_frame);

  mp_progress_widget = new ProgressWidget (mp_pr, mp_main_stack_widget);
  mp_progress_widget->setObjectName (QString::fromUtf8 ("progress"));
  mp_main_stack_widget->addWidget (mp_progress_widget);

  mp_main_stack_widget->setCurrentIndex (0);

  QVBoxLayout *vbl = new QVBoxLayout (mp_main_frame);
  vbl->setMargin (0);
  vbl->setSpacing (0);

  mp_tab_bar = new QTabBar (mp_main_frame);
  vbl->addWidget (mp_tab_bar);
  connect (mp_tab_bar, SIGNAL (currentChanged (int)), this, SLOT (view_selected (int)));
#if QT_VERSION >= 0x040500
  mp_tab_bar->setTabsClosable(true);
  connect (mp_tab_bar, SIGNAL (tabCloseRequested (int)), this, SLOT (tab_close_requested (int)));
#endif

  mp_hp_dock_widget = new QDockWidget (QObject::tr ("Cells"), this);
  mp_hp_dock_widget->setObjectName (QString::fromUtf8 ("hp_dock_widget"));
  mp_hp_stack = new ControlWidgetStack (mp_hp_dock_widget, "hp_stack");
  mp_hp_dock_widget->setWidget (mp_hp_stack);
  connect (mp_hp_dock_widget, SIGNAL (visibilityChanged (bool)), this, SLOT (dock_widget_visibility_changed (bool)));
  m_hp_visible = true;

  mp_view_stack = new ViewWidgetStack (mp_main_frame);
  mp_view_stack->setObjectName (QString::fromUtf8 ("view_stack"));
  vbl->addWidget (mp_view_stack);

  mp_layer_toolbox_dock_widget = new QDockWidget (QObject::tr ("Layer Toolbox"), this);
  mp_layer_toolbox_dock_widget->setObjectName (QString::fromUtf8 ("lt_dock_widget"));
  mp_layer_toolbox = new LayerToolbox (mp_layer_toolbox_dock_widget, "layer_toolbox");
  mp_layer_toolbox_dock_widget->setWidget (mp_layer_toolbox);
  connect (mp_layer_toolbox_dock_widget, SIGNAL (visibilityChanged (bool)), this, SLOT (dock_widget_visibility_changed (bool)));
  m_layer_toolbox_visible = true;

  mp_lp_dock_widget = new QDockWidget (QObject::tr ("Layers"), this);
  mp_lp_dock_widget->setObjectName (QString::fromUtf8 ("lp_dock_widget"));
  mp_lp_stack = new ControlWidgetStack (mp_lp_dock_widget, "lp_stack");
  mp_lp_dock_widget->setWidget (mp_lp_stack);
  connect (mp_lp_dock_widget, SIGNAL (visibilityChanged (bool)), this, SLOT (dock_widget_visibility_changed (bool)));
  m_lp_visible = true;

  mp_navigator_dock_widget = new QDockWidget (QObject::tr ("Navigator"), this);
  mp_navigator_dock_widget->setObjectName (QString::fromUtf8 ("navigator_dock_widget"));
  mp_navigator = new Navigator (this);
  mp_navigator_dock_widget->setWidget (mp_navigator);
  connect (mp_navigator_dock_widget, SIGNAL (visibilityChanged (bool)), this, SLOT (dock_widget_visibility_changed (bool)));
  m_navigator_visible = true;

  //  Add dock widgets
#if QT_VERSION >= 0x040500
  setTabPosition (Qt::AllDockWidgetAreas, QTabWidget::North);
#endif
  addDockWidget(Qt::LeftDockWidgetArea, mp_navigator_dock_widget);
  addDockWidget(Qt::LeftDockWidgetArea, mp_hp_dock_widget);
  addDockWidget(Qt::RightDockWidgetArea, mp_lp_dock_widget);
  addDockWidget(Qt::RightDockWidgetArea, mp_layer_toolbox_dock_widget);

  mp_tool_bar = new QToolBar (this);
  mp_tool_bar->setWindowTitle (QObject::tr ("Toolbar"));
  mp_tool_bar->setObjectName (QString::fromUtf8 ("toolbar"));
  mp_tool_bar->setMovable (false);
  mp_tool_bar->setToolButtonStyle (Qt::ToolButtonTextUnderIcon);
  addToolBar (Qt::TopToolBarArea, mp_tool_bar);

  QMenuBar *mbar = menuBar ();
  mbar->setObjectName (QString::fromUtf8 ("menubar"));

  mp_menu->build (mbar, mp_tool_bar);

  connect (mp_menu, SIGNAL (changed ()), this, SLOT (menu_changed ()));

  mp_status_bar = statusBar ();
  mp_status_bar->setObjectName (QString::fromUtf8 ("status_bar"));

  QLabel *tech_status_icon = new QLabel (mp_status_bar);
  tech_status_icon->setText(QString::fromUtf8 ("<html>&nbsp;<b>T</b></html>"));
  mp_status_bar->addWidget (tech_status_icon);

  mp_tech_status_label = new QLabel (mp_status_bar);
  mp_tech_status_label->setObjectName (QString::fromUtf8 ("tech_status_label"));
  mp_tech_status_label->setMinimumSize (QSize (100, 0));
  mp_tech_status_label->setToolTip (QObject::tr ("Current technology"));
  mp_status_bar->addWidget (mp_tech_status_label);

  QLabel *sel_status_icon = new QLabel (mp_status_bar);
  sel_status_icon->setText(QString::fromUtf8 ("<html><b>&nbsp;&nbsp;G</b></html>"));
  mp_status_bar->addWidget (sel_status_icon);

  mp_msg_label = new QLabel (mp_status_bar);
  mp_msg_label->setObjectName (QString::fromUtf8 ("msg_label"));
  mp_msg_label->setToolTip (QObject::tr ("General status"));
  mp_status_bar->addWidget (mp_msg_label, 1);

  QLabel *xy_status_icon = new QLabel (mp_status_bar);
  xy_status_icon->setText(QString::fromUtf8 ("<html><b>&nbsp;&nbsp;xy</b></html>"));
  mp_status_bar->addWidget (xy_status_icon);

  mp_cp_frame = new QFrame (mp_status_bar);
  mp_status_bar->addWidget (mp_cp_frame);

  QHBoxLayout *cp_frame_ly = new QHBoxLayout (mp_cp_frame);
  cp_frame_ly->setMargin (0);
  cp_frame_ly->setSpacing (0);
  mp_cpx_label = new QLabel (mp_cp_frame);
  mp_cpx_label->setObjectName (QString::fromUtf8 ("cpx_label"));
  mp_cpx_label->setAlignment (Qt::AlignVCenter | Qt::AlignRight);
  mp_cpx_label->setMinimumSize (100, 0);
  mp_cpx_label->setToolTip (QObject::tr ("Current cursor position (x)"));
  cp_frame_ly->addWidget (mp_cpx_label);
  cp_frame_ly->insertSpacing (-1, 6);
  mp_cpy_label = new QLabel (mp_cp_frame);
  mp_cpy_label->setObjectName (QString::fromUtf8 ("cpy_label"));
  mp_cpy_label->setAlignment (Qt::AlignVCenter | Qt::AlignRight);
  mp_cpy_label->setMinimumSize (100, 0);
  mp_cpy_label->setToolTip (QObject::tr ("Current cursor position (y)"));
  cp_frame_ly->addWidget (mp_cpy_label);
  cp_frame_ly->insertSpacing (-1, 6);

  //  connect to the menus to provide the dynamic parts
  QMenu *bookmark_menu = mp_menu->menu ("bookmark_menu");
  tl_assert (bookmark_menu != 0);
  connect (bookmark_menu, SIGNAL (aboutToShow ()), this, SLOT (bookmark_menu_show ()));

  QMenu *file_menu = mp_menu->menu ("file_menu");
  tl_assert (file_menu != 0);
  connect (file_menu, SIGNAL (aboutToShow ()), this, SLOT (file_menu_show ()));

  //  select the default mode
  select_mode (lay::LayoutView::default_mode ());

  //  create file dialogs:

  //  session file dialog
  mp_session_fdia = new lay::FileDialog (this,
                          tl::to_string (QObject::tr ("Session File")),
                          tl::to_string (QObject::tr ("Session files (*.lys);;All files (*)")),
                          "lys");

  //  bookmarks file dialog
  mp_bookmarks_fdia = new lay::FileDialog (this,
                            tl::to_string (QObject::tr ("Bookmarks File")),
                            tl::to_string (QObject::tr ("Bookmark files (*.lyb);;All files (*)")),
                            "lyb");
  //  layer properties
  mp_lprops_fdia = new lay::FileDialog (this,
                            tl::to_string (QObject::tr ("Layer Properties File")),
                            tl::to_string (QObject::tr ("Layer properties files (*.lyp);;All files (*)")),
                            "lyp");
  //  screenshots
  mp_screenshot_fdia = new lay::FileDialog (this,
                            tl::to_string (QObject::tr ("Screenshot")),
                            tl::to_string (QObject::tr ("PNG files (*.png);;All files (*)")),
                            "png");


  //  layout file dialog
  std::string fmts = tl::to_string (QObject::tr ("All layout files ("));
  for (tl::Registrar<db::StreamFormatDeclaration>::iterator rdr = tl::Registrar<db::StreamFormatDeclaration>::begin (); rdr != tl::Registrar<db::StreamFormatDeclaration>::end (); ++rdr) {
    if (rdr != tl::Registrar<db::StreamFormatDeclaration>::begin ()) {
      fmts += " ";
    }
    std::string f = rdr->file_format ();
    if (!f.empty ()) {
      const char *fp = f.c_str ();
      while (*fp && *fp != '(') {
        ++fp;
      }
      if (*fp) {
        ++fp;
      }
      while (*fp && *fp != ')') {
        fmts += *fp++;
      }
    }
  }
  fmts += ");;";
  for (tl::Registrar<db::StreamFormatDeclaration>::iterator rdr = tl::Registrar<db::StreamFormatDeclaration>::begin (); rdr != tl::Registrar<db::StreamFormatDeclaration>::end (); ++rdr) {
    if (!rdr->file_format ().empty ()) {
      fmts += rdr->file_format ();
      fmts += ";;";
    }
  }
  fmts += tl::to_string (QObject::tr ("All files (*)"));
  mp_layout_fdia = new lay::FileDialog (this, tl::to_string (QObject::tr ("Layout File")), fmts);

  //  save & load layout options
  mp_layout_save_as_options = new lay::SaveLayoutAsOptionsDialog (this, tl::to_string (QObject::tr ("Save Layout Options")));
  mp_layout_save_options = new lay::SaveLayoutOptionsDialog (this, tl::to_string (QObject::tr ("Layout Writer Options")));
  mp_layout_load_options = new lay::LoadLayoutOptionsDialog (this, tl::to_string (QObject::tr ("Layout Reader Options")));

  //  log viewer dialog
  mp_log_viewer_dialog = new lay::LogViewerDialog (0);

  //  install timer for message timeout
  connect (&m_message_timer, SIGNAL (timeout ()), this, SLOT (message_timer ()));
  m_message_timer.setSingleShot (true);

  //  install timer for reload message display
  connect (&m_file_changed_timer, SIGNAL (timeout ()), this, SLOT (file_changed_timer()));
  m_file_changed_timer.setSingleShot (true);

  //  install timer for menu update a
  connect (&m_menu_update_timer, SIGNAL (timeout ()), this, SLOT (update_action_states ()));
  m_menu_update_timer.setSingleShot (false);
  m_menu_update_timer.start (200);

  connect (&lay::LayoutHandle::file_watcher (), SIGNAL (fileChanged (const QString &)), this, SLOT (file_changed (const QString &)));
  connect (&lay::LayoutHandle::file_watcher (), SIGNAL (fileRemoved (const QString &)), this, SLOT (file_removed (const QString &)));

  //  make the main window accept drops
  setAcceptDrops (true);
}

MainWindow::~MainWindow ()
{
  lay::register_help_handler (0, 0);

  //  since the configuration actions unregister themselves, we need to do this before the main
  //  window is gone:
  m_ca_collection.clear ();

  mw_instance = 0;

  //  explicitly delete the views here. Otherwise they
  //  are deleted by ~QWidget, which is too late since then
  //  the manager does not exist any longer.
  view_closed_event.clear (); // don't send events
  close_all ();

  //  delete the Menu after the views because they may want to access them in the destructor

  delete mp_menu;
  mp_menu = 0;

  delete mp_pr;
  mp_pr = 0;

  delete mp_setup_form;
  mp_setup_form = 0;

  delete mp_log_viewer_dialog;
  mp_log_viewer_dialog = 0;

  delete mp_assistant;
  mp_assistant = 0;
}

void
MainWindow::init_menu ()
{
  //  default menu layout

  MenuLayoutEntry empty_menu [] = {
    MenuLayoutEntry::last ()
  };

  MenuLayoutEntry file_menu [] = {
    MenuLayoutEntry ("new_layout:edit:edit_mode",       tl::to_string (QObject::tr ("New Layout")),                       SLOT (cm_new_layout ())),
    MenuLayoutEntry ("new_panel:edit:edit_mode",        tl::to_string (QObject::tr ("New Panel")),                        SLOT (cm_new_panel ())),
    MenuLayoutEntry::separator ("post_new_group:edit_mode"),
    MenuLayoutEntry ("open:edit",                       tl::to_string (QObject::tr ("Open")),                             SLOT (cm_open ())),
    MenuLayoutEntry ("open_same_panel:edit",            tl::to_string (QObject::tr ("Open In Same Panel(Shift+Ctrl+O)")), SLOT (cm_open_too ())),
    MenuLayoutEntry ("open_new_panel",                  tl::to_string (QObject::tr ("Open In New Panel(Ctrl+O)")),        SLOT (cm_open_new_view ())),
    MenuLayoutEntry ("close:edit",                      tl::to_string (QObject::tr ("Close(Ctrl+W)")),                    SLOT (cm_close ())),
    MenuLayoutEntry ("close_all:edit",                  tl::to_string (QObject::tr ("Close All(Shift+Ctrl+W)")),          SLOT (cm_close_all ())),
    MenuLayoutEntry ("clone",                           tl::to_string (QObject::tr ("Clone Panel")),                      SLOT (cm_clone ())),
    MenuLayoutEntry ("reload:edit",                     tl::to_string (QObject::tr ("Reload(Ctrl+R)")),                   SLOT (cm_reload ())),
    MenuLayoutEntry ("pull_in:edit",                    tl::to_string (QObject::tr ("Pull In Other Layout")),             SLOT (cm_pull_in ())),
    MenuLayoutEntry ("reader_options",                  tl::to_string (QObject::tr ("Reader Options")),                   SLOT (cm_reader_options ())),
    MenuLayoutEntry::separator ("open_recent_group"),
    MenuLayoutEntry ("open_recent_menu:edit",           tl::to_string (QObject::tr ("Open Recent")),                      empty_menu),
    MenuLayoutEntry::separator ("import_group"),
    MenuLayoutEntry ("import_menu:edit",                tl::to_string (QObject::tr ("Import")),                           empty_menu),
    MenuLayoutEntry::separator ("save_group"),
    MenuLayoutEntry ("save:hide_vo",                    tl::to_string (QObject::tr ("Save")),                             SLOT (cm_save ())),
    MenuLayoutEntry ("save_as:hide_vo",                 tl::to_string (QObject::tr ("Save As")),                          SLOT (cm_save_as ())),
    MenuLayoutEntry ("save_all:hide_vo",                tl::to_string (QObject::tr ("Save All")),                         SLOT (cm_save_all ())),
    MenuLayoutEntry ("writer_options:hide_vo",          tl::to_string (QObject::tr ("Writer Options")),                   SLOT (cm_writer_options ())),
    MenuLayoutEntry::separator ("setup_group"),
    MenuLayoutEntry ("setup:edit",                      tl::to_string (QObject::tr ("Setup")),                            SLOT (cm_setup ())),
    MenuLayoutEntry::separator ("misc_group"),
    MenuLayoutEntry ("screenshot:edit",                 tl::to_string (QObject::tr ("Screenshot(Print)")),                SLOT (cm_screenshot ())),
    MenuLayoutEntry ("layout_props:edit",               tl::to_string (QObject::tr ("Layout Properties")),                SLOT (cm_layout_props ())),
    MenuLayoutEntry ("layout_stats:edit",               tl::to_string (QObject::tr ("Layout Statistics")),                SLOT (cm_layout_stats ())),
    MenuLayoutEntry::separator ("layer_group"),
    MenuLayoutEntry ("load_layer_props:edit",           tl::to_string (QObject::tr ("Load Layer Properties")),            SLOT (cm_load_layer_props ())),
    MenuLayoutEntry ("save_layer_props:edit",           tl::to_string (QObject::tr ("Save Layer Properties")),            SLOT (cm_save_layer_props ())),
    MenuLayoutEntry::separator ("session_group"),
    MenuLayoutEntry ("restore_session:edit",            tl::to_string (QObject::tr ("Restore Session")),                  SLOT (cm_restore_session ())),
    MenuLayoutEntry ("save_session",                    tl::to_string (QObject::tr ("Save Session")),                     SLOT (cm_save_session ())),
    MenuLayoutEntry::separator ("log_group"),
    MenuLayoutEntry ("view_log",                        tl::to_string (QObject::tr ("Log Viewer")),                       SLOT (cm_view_log ())),
    MenuLayoutEntry::separator ("print_group"),
    MenuLayoutEntry ("print",                           tl::to_string (QObject::tr ("Print(Ctrl+P)")),                    SLOT (cm_print ())),
    MenuLayoutEntry::separator ("exit_group"),
    MenuLayoutEntry ("exit",                            tl::to_string (QObject::tr ("Exit(Ctrl+Q)")),                     SLOT (cm_exit ())),
    MenuLayoutEntry::last ()
  };

  MenuLayoutEntry edit_utilities_menu [] = {
    MenuLayoutEntry::last ()
  };

  MenuLayoutEntry edit_layout_menu [] = {
    MenuLayoutEntry ("lay_flip_x:edit_mode",            tl::to_string (QObject::tr ("Flip Horizontally")),                SLOT (cm_lay_flip_x ())),
    MenuLayoutEntry ("lay_flip_y:edit_mode",            tl::to_string (QObject::tr ("Flip Vertically")),                  SLOT (cm_lay_flip_y ())),
    MenuLayoutEntry ("lay_rot_cw:edit_mode",            tl::to_string (QObject::tr ("Rotate Clockwise")),                 SLOT (cm_lay_rot_cw ())),
    MenuLayoutEntry ("lay_rot_ccw:edit_mode",           tl::to_string (QObject::tr ("Rotate Counterclockwise")),          SLOT (cm_lay_rot_ccw ())),
    MenuLayoutEntry ("lay_free_rot:edit_mode",          tl::to_string (QObject::tr ("Rotation By Angle")),                SLOT (cm_lay_free_rot ())),
    MenuLayoutEntry ("lay_scale:edit_mode",             tl::to_string (QObject::tr ("Scale")),                            SLOT (cm_lay_scale ())),
    MenuLayoutEntry ("lay_move:edit_mode",              tl::to_string (QObject::tr ("Move By")),                          SLOT (cm_lay_move ())),
    MenuLayoutEntry::separator ("cellop_group"),
    MenuLayoutEntry ("lay_convert_to_static:edit_mode", tl::to_string (QObject::tr ("Convert All Cells To Static")),      SLOT (cm_lay_convert_to_static ())),
    MenuLayoutEntry::last ()
  };

  MenuLayoutEntry edit_cell_menu [] = {
    MenuLayoutEntry ("new_cell:edit:edit_mode",         tl::to_string (QObject::tr ("New Cell")),                         SLOT (cm_new_cell ())),
    MenuLayoutEntry ("delete_cell:edit:edit_mode",      tl::to_string (QObject::tr ("Delete Cell")),                      SLOT (cm_cell_delete ())),
    MenuLayoutEntry ("rename_cell:edit:edit_mode",      tl::to_string (QObject::tr ("Rename Cell")),                      SLOT (cm_cell_rename ())),
    MenuLayoutEntry ("replace_cell:edit:edit_mode",     tl::to_string (QObject::tr ("Replace Cell")),                     SLOT (cm_cell_replace ())),
    MenuLayoutEntry ("flatten_cell:edit:edit_mode",     tl::to_string (QObject::tr ("Flatten Cell")),                     SLOT (cm_cell_flatten ())),
    MenuLayoutEntry::separator ("ops_group"),
    MenuLayoutEntry ("adjust_cell_origin:edit:edit_mode", tl::to_string (QObject::tr ("Adjust Origin")),                  SLOT (cm_adjust_origin ())),
    MenuLayoutEntry ("convert_cell_to_static:edit_mode", tl::to_string (QObject::tr ("Convert Cell To Static")),          SLOT (cm_cell_convert_to_static ())),
    MenuLayoutEntry::separator ("props_group"),
    MenuLayoutEntry ("user_properties",                 tl::to_string (QObject::tr ("User Properties")),                  SLOT (cm_cell_user_properties ())),
    MenuLayoutEntry::last ()
  };

  MenuLayoutEntry edit_layer_menu [] = {
    MenuLayoutEntry ("new_layer:edit:edit_mode",        tl::to_string (QObject::tr ("New Layer")),                        SLOT (cm_new_layer ())),
    MenuLayoutEntry ("clear_layer:edit:edit_mode",      tl::to_string (QObject::tr ("Clear Layer")),                      SLOT (cm_clear_layer ())),
    MenuLayoutEntry ("delete_layer:edit:edit_mode",     tl::to_string (QObject::tr ("Delete Layer")),                     SLOT (cm_delete_layer ())),
    MenuLayoutEntry ("copy_layer:edit:edit_mode",       tl::to_string (QObject::tr ("Copy Layer")),                       SLOT (cm_copy_layer ())),
    MenuLayoutEntry ("edit_layer:edit:edit_mode",       tl::to_string (QObject::tr ("Edit Layer Specification")),         SLOT (cm_edit_layer ())),
    MenuLayoutEntry::last ()
  };

  MenuLayoutEntry edit_selection_menu [] = {
    MenuLayoutEntry ("sel_flip_x",                      tl::to_string (QObject::tr ("Flip Horizontally")),                SLOT (cm_sel_flip_x ())),
    MenuLayoutEntry ("sel_flip_y",                      tl::to_string (QObject::tr ("Flip Vertically")),                  SLOT (cm_sel_flip_y ())),
    MenuLayoutEntry ("sel_rot_cw",                      tl::to_string (QObject::tr ("Rotate Clockwise")),                 SLOT (cm_sel_rot_cw ())),
    MenuLayoutEntry ("sel_rot_ccw",                     tl::to_string (QObject::tr ("Rotate Counterclockwise")),          SLOT (cm_sel_rot_ccw ())),
    MenuLayoutEntry ("sel_free_rot",                    tl::to_string (QObject::tr ("Rotation By Angle")),                SLOT (cm_sel_free_rot ())),
    MenuLayoutEntry ("sel_scale",                       tl::to_string (QObject::tr ("Scale")),                            SLOT (cm_sel_scale ())),
    MenuLayoutEntry ("sel_move",                        tl::to_string (QObject::tr ("Move By")),                          SLOT (cm_sel_move ())),
    MenuLayoutEntry ("sel_move_to",                     tl::to_string (QObject::tr ("Move To")),                          SLOT (cm_sel_move_to ())),
    MenuLayoutEntry::last ()
  };

  MenuLayoutEntry view_menu [] = {
    MenuLayoutEntry ("show_grid",                       tl::to_string (QObject::tr ("Show Grid")),                        std::make_pair (cfg_grid_visible, "?")),
    MenuLayoutEntry ("default_grid:default_grids_group", tl::to_string (QObject::tr ("Grid")),                            empty_menu),
    MenuLayoutEntry::separator ("layout_group"),
    MenuLayoutEntry ("show_texts",                      tl::to_string (QObject::tr ("Show Texts")),                       std::make_pair (cfg_text_visible, "?")),
    MenuLayoutEntry ("show_cell_boxes",                 tl::to_string (QObject::tr ("Show Cell Frames")),                 std::make_pair (cfg_cell_box_visible, "?")),
    MenuLayoutEntry ("no_stipples",                     tl::to_string (QObject::tr ("Show Layers Without Fill")),         std::make_pair (cfg_no_stipple, "?")),
    MenuLayoutEntry ("synchronized_views", tl::to_string (QObject::tr ("Synchronized Views")),   std::make_pair (cfg_synchronized_views, "?")),
    MenuLayoutEntry ("edit_top_level_selection:edit_mode", tl::to_string (QObject::tr ("Select Top Level Objects")),   std::make_pair (edt::cfg_edit_top_level_selection, "?")),
    MenuLayoutEntry::separator ("panels_group"),
    MenuLayoutEntry ("show_toolbar",                    tl::to_string (QObject::tr ("Toolbar")),                          std::make_pair (cfg_show_toolbar, "?")),
    MenuLayoutEntry ("show_navigator",                  tl::to_string (QObject::tr ("Navigator")),                        std::make_pair (cfg_show_navigator, "?")),
    MenuLayoutEntry ("show_layer_panel",                tl::to_string (QObject::tr ("Layers")),                           std::make_pair (cfg_show_layer_panel, "?")),
    MenuLayoutEntry ("show_layer_toolbox",              tl::to_string (QObject::tr ("Layer Toolbox")),                    std::make_pair (cfg_show_layer_toolbox, "?")),
    MenuLayoutEntry ("show_hierarchy_panel",            tl::to_string (QObject::tr ("Cells")),                            std::make_pair (cfg_show_hierarchy_panel, "?")),
    MenuLayoutEntry ("reset_window_state",              tl::to_string (QObject::tr ("Restore Window")),                   SLOT (cm_reset_window_state ())),
    MenuLayoutEntry::separator ("selection_group"),
    MenuLayoutEntry ("transient_selection",             tl::to_string (QObject::tr ("Highlight Object Under Mouse")),     std::make_pair (cfg_sel_transient_mode, "?")),
    MenuLayoutEntry::last ()
  };

  MenuLayoutEntry edit_select_menu [] = {
    MenuLayoutEntry ("select_all",                      tl::to_string (QObject::tr ("Select All")),                       SLOT (cm_select_all ())),
    MenuLayoutEntry ("unselect_all",                    tl::to_string (QObject::tr ("Unselect All")),                     SLOT (cm_unselect_all ())),
    MenuLayoutEntry::separator ("edit_select_basic_group"),
    MenuLayoutEntry ("enable_all",                      tl::to_string (QObject::tr ("Enable All")),                       SLOT (enable_all ())),
    MenuLayoutEntry ("disable_all",                     tl::to_string (QObject::tr ("Disable All")),                      SLOT (disable_all ())),
    MenuLayoutEntry::separator ("edit_select_individual_group"),
    MenuLayoutEntry::last ()
  };

  MenuLayoutEntry edit_menu [] = {
    MenuLayoutEntry ("undo:edit",                       tl::to_string (QObject::tr ("Undo(Ctrl+Z)")),                     SLOT (cm_undo ())),
    MenuLayoutEntry ("redo:edit",                       tl::to_string (QObject::tr ("Redo(Ctrl+Y)")),                     SLOT (cm_redo ())),
    MenuLayoutEntry::separator ("basic_group"),
    MenuLayoutEntry ("layout_menu:edit:edit_mode",      tl::to_string (QObject::tr ("Layout")),                           edit_layout_menu),
    MenuLayoutEntry ("cell_menu:edit:edit_mode",        tl::to_string (QObject::tr ("Cell")),                             edit_cell_menu),
    MenuLayoutEntry ("layer_menu:edit:edit_mode",       tl::to_string (QObject::tr ("Layer")),                            edit_layer_menu),
    MenuLayoutEntry ("selection_menu:edit",             tl::to_string (QObject::tr ("Selection")),                        edit_selection_menu),
    MenuLayoutEntry::separator ("utils_group"),
    MenuLayoutEntry ("utils_menu:edit:edit_mode",       tl::to_string (QObject::tr ("Utilities")),                        edit_utilities_menu),
    MenuLayoutEntry::separator ("misc_group") ,
    MenuLayoutEntry ("delete:edit",                     tl::to_string (QObject::tr ("Delete(Del)")),                      SLOT (cm_delete ())),
    MenuLayoutEntry ("show_properties:edit",            tl::to_string (QObject::tr ("Properties(Q)")),                    SLOT (cm_show_properties ())),
    MenuLayoutEntry::separator ("cpc_group"),
    MenuLayoutEntry ("copy:edit",                       tl::to_string (QObject::tr ("Copy(Ctrl+C)")),                     SLOT (cm_copy ())),
    MenuLayoutEntry ("cut:edit",                        tl::to_string (QObject::tr ("Cut(Ctrl+X)")),                      SLOT (cm_cut ())),
    MenuLayoutEntry ("paste:edit",                      tl::to_string (QObject::tr ("Paste(Ctrl+V)")),                    SLOT (cm_paste ())),
    MenuLayoutEntry ("duplicate:edit",                  tl::to_string (QObject::tr ("Duplicate(Ctrl+B)")),                SLOT (cm_duplicate ())),
    MenuLayoutEntry::separator ("modes_group"),
    MenuLayoutEntry ("mode_menu",                       tl::to_string (QObject::tr ("Mode")),                             empty_menu),
    MenuLayoutEntry ("select_menu",                     tl::to_string (QObject::tr ("Select")),                           edit_select_menu),
    MenuLayoutEntry::separator ("cancel_group"),
    MenuLayoutEntry ("cancel",                          tl::to_string (QObject::tr ("Cancel(Esc)")),                      SLOT (cm_cancel ())),
    MenuLayoutEntry::last ()
  };

  MenuLayoutEntry bookmark_menu [] = {
    MenuLayoutEntry ("goto_bookmark_menu",              tl::to_string (QObject::tr ("Goto Bookmark")),                    empty_menu),
    MenuLayoutEntry ("bookmark_view",                   tl::to_string (QObject::tr ("Bookmark This View")),               SLOT (cm_bookmark_view ())),
    MenuLayoutEntry::separator ("bookmark_mgm_group"),
    MenuLayoutEntry ("manage_bookmarks",                tl::to_string (QObject::tr ("Manage Bookmarks")),                 SLOT (cm_manage_bookmarks ())),
    MenuLayoutEntry ("load_bookmarks",                  tl::to_string (QObject::tr ("Load Bookmarks")),                   SLOT (cm_load_bookmarks ())),
    MenuLayoutEntry ("save_bookmarks",                  tl::to_string (QObject::tr ("Save Bookmarks")),                   SLOT (cm_save_bookmarks ())),
    MenuLayoutEntry::last ()
  };

  MenuLayoutEntry global_trans_menu [] = {
    MenuLayoutEntry ("r0",                              tl::to_string (QObject::tr ("\\(r0\\)<:/r0.png>")),               std::make_pair (cfg_global_trans, "?r0 *1 0,0")),
    MenuLayoutEntry ("r90",                             tl::to_string (QObject::tr ("\\(r90\\)<:/r90.png>")),             std::make_pair (cfg_global_trans, "?r90 *1 0,0")),
    MenuLayoutEntry ("r180",                            tl::to_string (QObject::tr ("\\(r180\\)<:/r180.png>")),           std::make_pair (cfg_global_trans, "?r180 *1 0,0")),
    MenuLayoutEntry ("r270",                            tl::to_string (QObject::tr ("\\(r270\\)<:/r270.png>")),           std::make_pair (cfg_global_trans, "?r270 *1 0,0")),
    MenuLayoutEntry ("m0",                              tl::to_string (QObject::tr ("\\(m0\\)<:/m0.png>")),               std::make_pair (cfg_global_trans, "?m0 *1 0,0")),
    MenuLayoutEntry ("m45",                             tl::to_string (QObject::tr ("\\(m45\\)<:/m45.png>")),             std::make_pair (cfg_global_trans, "?m45 *1 0,0")),
    MenuLayoutEntry ("m90",                             tl::to_string (QObject::tr ("\\(m90\\)<:/m90.png>")),             std::make_pair (cfg_global_trans, "?m90 *1 0,0")),
    MenuLayoutEntry ("m135",                            tl::to_string (QObject::tr ("\\(m135\\)<:/m135.png>")),           std::make_pair (cfg_global_trans, "?m135 *1 0,0")),
    MenuLayoutEntry::last ()
  };

  MenuLayoutEntry zoom_menu [] = {
    MenuLayoutEntry ("global_trans",                    tl::to_string (QObject::tr ("Global Transformation")),            global_trans_menu),
    MenuLayoutEntry ("synchronized_views",              tl::to_string (QObject::tr ("Synchronized Views")),               std::make_pair (cfg_synchronized_views, "?")),
    MenuLayoutEntry::separator ("hier_group"),
    MenuLayoutEntry ("max_hier",                        tl::to_string (QObject::tr ("Full Hierarchy(*)")),                SLOT (cm_max_hier ())),
    MenuLayoutEntry ("max_hier_0",                      tl::to_string (QObject::tr ("Box Only(0)")),                      SLOT (cm_max_hier_0 ())),
    MenuLayoutEntry ("max_hier_1",                      tl::to_string (QObject::tr ("Top Level Only(1)")),                SLOT (cm_max_hier_1 ())),
    MenuLayoutEntry ("inc_max_hier",                    tl::to_string (QObject::tr ("Increment Hierarchy(+)")),           SLOT (cm_inc_max_hier ())),
    MenuLayoutEntry ("dec_max_hier",                    tl::to_string (QObject::tr ("Decrement Hierarchy(-)")),           SLOT (cm_dec_max_hier ())),
    MenuLayoutEntry::separator ("zoom_group"),
    MenuLayoutEntry ("zoom_fit",                        tl::to_string (QObject::tr ("Zoom Fit(F2)")),                     SLOT (cm_zoom_fit ())),
    MenuLayoutEntry ("zoom_fit_sel",                    tl::to_string (QObject::tr ("Zoom Fit Selection(Shift+F2)")),     SLOT (cm_zoom_fit_sel ())),
    MenuLayoutEntry ("zoom_in",                         tl::to_string (QObject::tr ("Zoom In(Return)")),                  SLOT (cm_zoom_in ())),
    MenuLayoutEntry ("zoom_out",                        tl::to_string (QObject::tr ("Zoom Out(Shift+Return)")),           SLOT (cm_zoom_out ())),
    /* disabled because that interferes with the use of the arrow keys for moving the selection
    MenuLayoutEntry::separator ("pan_group"),
    MenuLayoutEntry ("pan_up",                          tl::to_string (QObject::tr ("Pan Up(Up)")),                       SLOT (cm_pan_up ())),
    MenuLayoutEntry ("pan_down",                        tl::to_string (QObject::tr ("Pan Down(Down)")),                   SLOT (cm_pan_down ())),
    MenuLayoutEntry ("pan_left",                        tl::to_string (QObject::tr ("Pan Left(Left)")),                   SLOT (cm_pan_left ())),
    MenuLayoutEntry ("pan_right",                       tl::to_string (QObject::tr ("Pan Right(Right)")),                 SLOT (cm_pan_right ())),
    */
    MenuLayoutEntry::separator ("redraw_group"),
    MenuLayoutEntry ("redraw",                          tl::to_string (QObject::tr ("Redraw")),                           SLOT (cm_redraw ())),
    MenuLayoutEntry::separator ("state_group"),
    MenuLayoutEntry ("prev_display_state",              tl::to_string (QObject::tr ("Back(Shift+Tab)<:/back.png>")),      SLOT (cm_prev_display_state ())),
    MenuLayoutEntry ("next_display_state",              tl::to_string (QObject::tr ("Forward(Tab)<:/forward.png>")),      SLOT (cm_next_display_state ())),
    MenuLayoutEntry::separator ("select_group"),
    MenuLayoutEntry ("select_cell:edit",                tl::to_string (QObject::tr ("Select Cell")),                      SLOT (cm_select_cell ())),
    MenuLayoutEntry ("select_current_cell",             tl::to_string (QObject::tr ("Show As New Top(Ctrl+S)")),          SLOT (cm_select_current_cell ())),
    MenuLayoutEntry ("goto_position",                   tl::to_string (QObject::tr ("Goto Position(Ctrl+G)")),            SLOT (cm_goto_position ())),
    MenuLayoutEntry::last ()
  };

  MenuLayoutEntry help_menu [] = {
    MenuLayoutEntry ("show_all_tips",                   tl::to_string (QObject::tr ("Show All Tips")),                    SLOT (cm_show_all_tips ())),
    MenuLayoutEntry::separator ("help_topics_group"),
    MenuLayoutEntry ("assistant",                       tl::to_string (QObject::tr ("Assistant")),                        SLOT (cm_show_assistant ())),
    MenuLayoutEntry ("about",                           tl::to_string (QObject::tr ("About")),                            SLOT (cm_help_about ())),
    MenuLayoutEntry ("about_qt",                        tl::to_string (QObject::tr ("About Qt")),                         SLOT (cm_help_about_qt ())),
    MenuLayoutEntry::last ()
  };

  MenuLayoutEntry drc_menu [] = {
    MenuLayoutEntry ("new_script",                      tl::to_string (QObject::tr ("New DRC Script")),                   SLOT (cm_new_drc_script ())),
    MenuLayoutEntry ("edit_script",                     tl::to_string (QObject::tr ("Edit DRC Script")),                  SLOT (cm_edit_drc_scripts ())),
    MenuLayoutEntry::last ()
  };

  MenuLayoutEntry tools_menu [] = {
    MenuLayoutEntry ("packages",                        tl::to_string (QObject::tr ("Manage Packages")),                  SLOT (cm_packages ())),
    MenuLayoutEntry ("technologies",                    tl::to_string (QObject::tr ("Manage Technologies")),              SLOT (cm_technologies ())),
    MenuLayoutEntry::separator ("verification_group"),
    MenuLayoutEntry ("drc",                             tl::to_string (QObject::tr ("DRC")),                              drc_menu),
    MenuLayoutEntry::separator ("post_verification_group"),
    MenuLayoutEntry::last ()
  };

  MenuLayoutEntry macros_menu [] = {
    MenuLayoutEntry ("macro_development",               tl::to_string (QObject::tr ("Macro Development(F5)")),            SLOT (cm_macro_editor ())),
    MenuLayoutEntry::separator ("macros_group"),
    MenuLayoutEntry::last ()
  };

  MenuLayoutEntry toolbar_entries [] = {
    MenuLayoutEntry ("prev_display_state",              "-",                                                              SLOT (cm_prev_display_state ())),
    MenuLayoutEntry ("next_display_state",              "-",                                                              SLOT (cm_next_display_state ())),
    MenuLayoutEntry::separator ("toolbar_post_navigation_group"),
    MenuLayoutEntry::last ()
  };

  MenuLayoutEntry main_menu [] = {
    MenuLayoutEntry ("file_menu",                       tl::to_string (QObject::tr ("&File")),                            file_menu),
    MenuLayoutEntry ("edit_menu",                       tl::to_string (QObject::tr ("&Edit")),                            edit_menu),
    MenuLayoutEntry ("view_menu",                       tl::to_string (QObject::tr ("&View")),                            view_menu),
    MenuLayoutEntry ("bookmark_menu",                   tl::to_string (QObject::tr ("&Bookmarks")),                       bookmark_menu),
    MenuLayoutEntry ("zoom_menu",                       tl::to_string (QObject::tr ("&Display")),                         zoom_menu),
    MenuLayoutEntry ("tools_menu",                      tl::to_string (QObject::tr ("&Tools")),                           tools_menu),
    MenuLayoutEntry ("macros_menu",                     tl::to_string (QObject::tr ("&Macros")),                          macros_menu),
    MenuLayoutEntry::separator ("help_group"),
    MenuLayoutEntry ("help_menu",                       tl::to_string (QObject::tr ("&Help")),                            help_menu),
    MenuLayoutEntry ("@toolbar",                        "",                                                               toolbar_entries),
    MenuLayoutEntry::last ()
  };

  mp_menu = new AbstractMenu (this);
  mp_menu->init (main_menu);

  lay::LayoutView::init_menu (*mp_menu);
  lay::Navigator::init_menu (*mp_menu);

  //  Fill the mode menu file items from the intrinsic mouse modes
  //  TODO: map the intrinsic modes to standard plugins and remove this code along
  //  with related code in LayoutView. After this we can simplify the menu inititialization
  //  inside PluginDeclaration as well.

  std::vector <std::string> mode_titles;
  lay::LayoutView::intrinsic_mouse_modes (&mode_titles);

  int mode_id = 0;
  for (std::vector <std::string>::const_iterator t = mode_titles.begin (); t != mode_titles.end (); ++t, --mode_id) {

    if (! t->empty ()) {

      //  extract first part, which is the name, separated by a tab from the title.
      std::string name = tl::sprintf ("mode_i%d", 1 - mode_id);
      std::string title = *t;
      const char *tab = strchr (t->c_str (), '\t');
      if (tab) {
        name = std::string (*t, 0, tab - t->c_str ());
        title = tab + 1;
      }

      Action action (title);
      action.set_checkable (true);
      action.qaction ()->setData (QVariant (mode_id));
      action.add_to_exclusive_group (mp_menu, "mouse_mode_exclusive_group");

      mp_menu->insert_item ("edit_menu.mode_menu.end", name, action);
      mp_menu->insert_item ("@toolbar.end", name, action);

      gtf::action_connect (action.qaction (), SIGNAL (triggered ()), this, SLOT (intrinsic_mode_triggered ()));

    }

  }

  //  Add a hook for inserting new items after the modes
  Action end_modes;
  end_modes.set_separator (true);
  mp_menu->insert_item ("@toolbar.end", "end_modes", end_modes);

  //  make the plugins create their menu items
  for (tl::Registrar<lay::PluginDeclaration>::iterator cls = tl::Registrar<lay::PluginDeclaration>::begin (); cls != tl::Registrar<lay::PluginDeclaration>::end (); ++cls) {
    //  TODO: get rid of the const_cast hack
    const_cast <lay::PluginDeclaration *> (&*cls)->init_menu ();
  }

  //  if in "viewer-only mode", hide all entries in the "hide_vo" group
  if ((lay::ApplicationBase::instance () && lay::ApplicationBase::instance ()->is_vo_mode ())) {
    std::vector<std::string> hide_vo_grp = mp_menu->group ("hide_vo");
    for (std::vector<std::string>::const_iterator g = hide_vo_grp.begin (); g != hide_vo_grp.end (); ++g) {
      mp_menu->action (*g).set_visible (false);
    }
  }

  //  if not in editable mode, hide all entries from "edit_mode" group
  //  TODO: later do this on each change of the view - each view might get it's own editable mode
  bool view_mode = (lay::ApplicationBase::instance () && !lay::ApplicationBase::instance ()->is_editable ());

  std::vector<std::string> edit_mode_grp = mp_menu->group ("edit_mode");
  for (std::vector<std::string>::const_iterator g = edit_mode_grp.begin (); g != edit_mode_grp.end (); ++g) {
    mp_menu->action (*g).set_visible (! view_mode);
  }

  std::vector<std::string> view_mode_grp = mp_menu->group ("view_mode");
  for (std::vector<std::string>::const_iterator g = view_mode_grp.begin (); g != view_mode_grp.end (); ++g) {
    mp_menu->action (*g).set_visible (view_mode);
  }
}

void
MainWindow::dock_widget_visibility_changed (bool /*visible*/)
{
  if (sender () == mp_lp_dock_widget) {
    config_set (cfg_show_layer_panel, tl::to_string (!mp_lp_dock_widget->isHidden ()));
  } else if (sender () == mp_hp_dock_widget) {
    config_set (cfg_show_hierarchy_panel, tl::to_string (!mp_hp_dock_widget->isHidden ()));
  } else if (sender () == mp_navigator_dock_widget) {
    config_set (cfg_show_navigator, tl::to_string (!mp_navigator_dock_widget->isHidden ()));
  } else if (sender () == mp_layer_toolbox_dock_widget) {
    config_set (cfg_show_layer_toolbox, tl::to_string (!mp_layer_toolbox_dock_widget->isHidden ()));
  }
}

void
MainWindow::file_changed_timer ()
{
  //  Don't evaluate file changed notifications while an operation is busy -
  //  otherwise we'd interfere with such operations.
  if (mp_pr->is_busy ()) {

    //  Restart the timer to get notified again
    m_file_changed_timer.setInterval (200);
    m_file_changed_timer.start ();

    return;

  }

  //  Prevent recursive signals
  m_file_changed_timer.blockSignals (true);

  std::set<QString> reloaded_files;

BEGIN_PROTECTED

  //  Make the names unique
  std::sort (m_changed_files.begin (), m_changed_files.end ());
  m_changed_files.erase (std::unique (m_changed_files.begin (), m_changed_files.end ()), m_changed_files.end ());

  if (m_changed_files.empty ()) {
    return;
  }

  QString msg;

  if (m_changed_files.size () == 1) {
    msg = QObject::tr ("The following file has been changed on disk:\n\n");
    for (std::vector<QString>::const_iterator f = m_changed_files.begin (); f != m_changed_files.end (); ++f) {
      msg += QString::fromUtf8 ("  %1\n").arg (*f);
    }
    msg += tr ("\nReload this file?");
  } else {
    msg = QObject::tr ("The following files have been changed on disk:\n\n");
    for (std::vector<QString>::const_iterator f = m_changed_files.begin (); f != m_changed_files.end (); ++f) {
      msg += QString::fromUtf8 ("  %1\n").arg (*f);
    }
    msg += tr ("\nReload these files?");
  }

  std::vector<QString> changed_files;
  changed_files.swap (m_changed_files);

  if (QMessageBox::question (this, tr ("Reload Files"), msg, QMessageBox::Yes | QMessageBox::No) == QMessageBox::Yes) {

    m_file_changed_timer.blockSignals (false);

    std::map<QString, std::pair<lay::LayoutView *, int> > views_per_file;

    for (std::vector<lay::LayoutView *>::iterator v = mp_views.begin (); v != mp_views.end (); ++v) {
      for (int cv = 0; cv < int ((*v)->cellviews ()); ++cv) {
        views_per_file [tl::to_qstring ((*v)->cellview (cv)->filename ())] = std::make_pair (*v, cv);
      }
    }

    for (std::vector<QString>::const_iterator f = changed_files.begin (); f != changed_files.end (); ++f) {
      std::map<QString, std::pair<lay::LayoutView *, int> >::const_iterator v = views_per_file.find (*f);
      if (v != views_per_file.end ()) {
        v->second.first->reload_layout (v->second.second);
        reloaded_files.insert (*f);
      }
    }

  }

END_PROTECTED

  m_file_changed_timer.blockSignals (false);

  //  While the message box was open, new request might have collected - remove
  //  the ones we just reloaded and restart the timer
  if (! m_changed_files.empty ()) {

    std::vector<QString> changed_files;
    changed_files.swap (m_changed_files);
    for (std::vector<QString>::const_iterator f = changed_files.begin (); f != changed_files.end (); ++f) {
      if (reloaded_files.find (*f) == reloaded_files.end ()) {
        m_changed_files.push_back (*f);
      }
    }

    if (! m_changed_files.empty ()) {

      //  Wait a little to let more to allow for more reload requests to collect
      m_file_changed_timer.setInterval (300);
      m_file_changed_timer.start ();

    }

  }
}

void
MainWindow::file_changed (const QString &path)
{
  m_changed_files.push_back (path);

  //  Wait a little to let more to allow for more reload requests to collect
  m_file_changed_timer.setInterval (300);
  m_file_changed_timer.start ();
}

void
MainWindow::file_removed (const QString & /*path*/)
{
  // .. nothing yet ..
}

void
MainWindow::show ()
{
  QMainWindow::show ();
  m_default_window_state = saveState ();
  m_default_window_geometry = saveGeometry ();
}

void
MainWindow::close_all ()
{
  mp_layer_toolbox->set_view (0);

  //  try a smooth shutdown of the current view
  lay::LayoutView::set_current (0);

  current_view_changed ();

  for (unsigned int i = 0; i < mp_views.size (); ++i) {
    mp_views [i]->stop ();
  }

  m_manager.clear ();

  //  Clear the tab bar
  bool f = m_disable_tab_selected;
  m_disable_tab_selected = true;
  while (mp_tab_bar->count () > 0) {
    mp_tab_bar->removeTab (mp_tab_bar->count () - 1);
  }
  m_disable_tab_selected = f;

  //  First pop the mp_views vector and then delete. This way,
  //  any callbacks issued during the deleting of the views do
  //  not find any invalid view pointers but rather nothing.
  while (mp_views.size () > 0) {

    view_closed_event (int (mp_views.size () - 1));

    lay::LayoutView *view = mp_views.back ();
    mp_views.pop_back ();
    mp_lp_stack->removeWidget (mp_views.size ());
    mp_hp_stack->removeWidget (mp_views.size ());
    mp_view_stack->removeWidget (mp_views.size ());

    delete view;

  }

  update_dock_widget_state ();
}

void
MainWindow::about_to_exec ()
{
  bool f;

  f = false;
  config_get (cfg_full_hier_new_cell, f);
  if (!f) {
    TipDialog td (this,
                  tl::to_string (QObject::tr ("<html><body>"
                                              "<p>With the current settings, only the top cell's content is shown initially, but the child cells are not drawn.</p>"
                                              "<p>This can be confusing, since the full layout becomes visible only after selecting "
                                              "all hierarchy levels manually.</p>"
                                              "<p>This setting can be changed now. It can also be changed any time later using \"File/Setup\", \"Navigation/New Cell\": "
                                              "\"Select all hierarchy levels\".</p>"
                                              "<ul>"
                                              "<li>Press <b>Yes</b> to enable <b>Show full hierarchy</b> mode now.</li>\n"
                                              "<li>With <b>No</b>, the mode will remain <b>Show top level only</b>.</li>"
                                              "</ul>"
                                              "</body></html>")),
                  "only-top-level-shown-by-default",
                  lay::TipDialog::yesno_buttons);
    lay::TipDialog::button_type button = lay::TipDialog::null_button;
    if (td.exec_dialog (button)) {
      if (button == lay::TipDialog::yes_button) {
        config_set (cfg_full_hier_new_cell, true);
      }
      //  Don't bother the user with more dialogs.
      return;
    }
  }

  //  TODO: later, each view may get it's own editable flag
<<<<<<< HEAD
  if (lay::Application::instance () && !lay::Application::instance ()->is_editable ()) {
    TipDialog td (this,
                  tl::to_string (QObject::tr ("KLayout has been started in viewer mode. In this mode, editor functions are not available.\n\nTo enable these functions, start KLayout in editor mode by using the \"-e\" command line switch or select it as the default mode in the setup dialog. Choose \"Setup\" in the \"File\" menu and check \"Use editing mode by default\" on the \"Editing Mode\" page in the \"Application\" section.")),
=======
  if (lay::ApplicationBase::instance () && !lay::ApplicationBase::instance ()->is_editable ()) {
    TipDialog td (this, 
                  tl::to_string (QObject::tr ("KLayout has been started in viewer mode. In this mode, editor functions are not available.\n\nTo enable these functions, start KLayout in editor mode by using the \"-e\" command line switch or select it as the default mode in the setup dialog. Choose \"Setup\" in the \"File\" menu and check \"Use editing mode by default\" on the \"Editing Mode\" page in the \"Application\" section.")), 
>>>>>>> ffb56335
                  "editor-mode");
    if (td.exec_dialog ()) {
      //  Don't bother the user with more dialogs.
      return;
    }
  }

  f = false;
  config_get (cfg_no_stipple, f);
  if (f) {
    TipDialog td (this,
                  tl::to_string (QObject::tr ("Layers are shown without fill because fill has been intentionally turned off. This can be confusing since selecting a stipple does not have an effect in this case.\n\nTo turn this feature off, uncheck \"Show Layers Without Fill\" in the \"View\" menu.")),
                  "no-stipple");
    if (td.exec_dialog ()) {
      //  Don't bother the user with more dialogs.
      return;
    }
  }

  f = false;
  config_get (cfg_hide_empty_layers, f);
  if (f) {
    TipDialog td (this,
                  tl::to_string (QObject::tr ("The \"Hide Empty Layers\" feature is enabled. This can be confusing, in particular in edit mode, because layers are not shown although they are actually present.\n\nTo disable this feature, uncheck \"Hide Empty Layers\" in the layer panel's context menu.")),
                  "hide-empty-layers");
    if (td.exec_dialog ()) {
      //  Don't bother the user with more dialogs.
      return;
    }
  }

  edt::combine_mode_type cm = edt::CM_Add;
  config_get (edt::cfg_edit_combine_mode, cm, edt::CMConverter ());
<<<<<<< HEAD
  if (lay::Application::instance ()->is_editable () && cm != edt::CM_Add) {
    lay::TipDialog td (QApplication::activeWindow (),
=======
  if (lay::ApplicationBase::instance ()->is_editable () && cm != edt::CM_Add) {
    lay::TipDialog td (QApplication::activeWindow (), 
>>>>>>> ffb56335
                  tl::to_string (QObject::tr ("The background combination mode of the shape editor is set to some other mode than 'Add'.\n"
                                              "This can be confusing, because a shape may not be drawn as expected.\n\nTo switch back to normal mode, choose 'Add' for the background combination mode in the toolbar.")),
                  "has-non-add-edit-combine-mode");
    if (td.exec_dialog ()) {
      //  Don't bother the user with more dialogs.
      return;
    }
  }
}

void
MainWindow::tech_message (const std::string &s)
{
  mp_tech_status_label->setText(tl::to_qstring (s));
}

void
MainWindow::format_message ()
{
  QFontMetrics fm (mp_msg_label->font ());

  std::string full_message;
  for (const char *c = m_message.c_str (); *c; ++c) {
    if (*c == '\\' && (c[1] == '(' || c[1] == ')')) {
      ++c;
    } else {
      full_message += *c;
    }
  }

  std::string short_message;
  size_t ndrop = 0;
  size_t prev_len = 0;
  bool use_ellipsis = true;

  do {

    size_t nsection = 0;
    bool in_drop = false;
    prev_len = ndrop > 0 ? short_message.size () : std::numeric_limits<size_t>::max ();

    short_message.clear ();

    for (const char *c = m_message.c_str (); *c; ++c) {
      if (*c == '\\' && c[1] == '(') {
        if (nsection++ < ndrop) {
          in_drop = true;
          if (use_ellipsis) {
            short_message += "...";
            use_ellipsis = false;
          }
        }
        ++c;
      } else if (*c == '\\' && c[1] == ')') {
        in_drop = false;
        ++c;
      } else if (! in_drop) {
        use_ellipsis = true;
        short_message += *c;
      }
    }

    ++ndrop;

  } while (short_message.size () < prev_len && fm.width (QString::fromUtf8 (" ") + tl::to_qstring (short_message)) > mp_msg_label->width ());

  mp_msg_label->setText (QString::fromUtf8 (" ") + tl::to_qstring (short_message));
  mp_msg_label->setToolTip (tl::to_qstring (full_message));
}

void
MainWindow::message (const std::string &s, int ms)
{
  m_message = s;
  format_message ();
  m_message_timer.start (ms);
}

void
MainWindow::clear_message ()
{
  m_message.clear ();
  m_message_timer.start (0);
}

void
MainWindow::message_timer ()
{
  m_message.clear ();
  format_message ();
}

void
MainWindow::config_finalize ()
{
  // Not set the window state: this ensures we have handled cfg_window_geometry
  // before we restore the state
  if (! m_config_window_state.empty ()) {
    QByteArray state = QByteArray::fromBase64 (m_config_window_state.c_str ());
    m_config_window_state.clear ();
    restoreState (state);
  }

  // Update the default grids menu if necessary
  if (m_default_grids_updated) {

    m_default_grids_updated = false;

    std::vector<std::string> group = menu ()->group ("default_grids_group");

    for (std::vector<std::string>::const_iterator t = group.begin (); t != group.end (); ++t) {
      std::vector<std::string> items = menu ()->items (*t);
      for (std::vector<std::string>::const_iterator i = items.begin (); i != items.end (); ++i) {
        menu ()->delete_item (*i);
      }
    }

    for (std::vector<lay::Action *>::iterator a = m_default_grid_actions.begin (); a != m_default_grid_actions.end (); ++a) {
      delete *a;
    }
    m_default_grid_actions.clear ();

    int i = 1;
    for (std::vector<double>::const_iterator g = m_default_grids.begin (); g != m_default_grids.end (); ++g, ++i) {

      std::string name = "default_grid_" + tl::to_string (i);

      m_default_grid_actions.push_back (create_config_action (tl::to_string (*g) + tl::to_string (QObject::tr (" um")), cfg_grid, tl::to_string (*g)));

      m_default_grid_actions.back ()->set_checkable (true);
      m_default_grid_actions.back ()->set_checked (fabs (*g - m_grid_micron) < 1e-10);

      for (std::vector<std::string>::const_iterator t = group.begin (); t != group.end (); ++t) {
        menu ()->insert_item (*t + ".end", name, *m_default_grid_actions.back ());
      }

    }

    //  re-apply key bindings for the default grids
    apply_key_bindings ();

  }

  //  make the changes visible in the setup form if the form is visible
  mp_setup_form->setup ();
}

bool
MainWindow::configure (const std::string &name, const std::string &value)
{
  std::map<std::string, std::vector<lay::ConfigureAction *> >::iterator ca = m_configuration_actions.find (name);
  if (ca != m_configuration_actions.end ()) {
    for (std::vector<lay::ConfigureAction *>::const_iterator a = ca->second.begin (); a != ca->second.end (); ++a) {
      (*a)->configure (value);
    }
  }

  if (name == cfg_grid) {

    double g = 0.0;
    tl::from_string (value, g);
    m_grid_micron = g;
    m_default_grids_updated = true;
    return false; // not taken - let others set it too.

  } else if (name == cfg_circle_points) {

    //  pseudo-configuration: set db::set_num_circle_points
    int cp = 16;
    tl::from_string (value, cp);
    if (cp != int (db::num_circle_points ())) {
      db::set_num_circle_points (cp);
      redraw ();
    }
    return true;

  } else if (name == cfg_default_grids) {

    tl::Extractor ex (value.c_str ());
    m_default_grids.clear ();
    m_default_grids_updated = true;

    //  convert the list of grids to a list of doubles
    while (! ex.at_end ()) {
      double g = 0.0;
      if (! ex.try_read (g)) {
        break;
      }
      m_default_grids.push_back (g);
      ex.test (",");
    }

    return true;

  } else if (name == cfg_stipple_palette) {

    lay::StipplePalette palette = lay::StipplePalette::default_palette ();

    try {
      //  empty string means: default palette
      if (! value.empty ()) {
        palette.from_string (value);
      }
    } catch (...) {
      //  ignore errors: just reset the palette
      palette = lay::StipplePalette::default_palette ();
    }

    mp_layer_toolbox->set_palette (palette);

    // others need this property too ..
    return false;

  } else if (name == cfg_line_style_palette) {

    lay::LineStylePalette palette = lay::LineStylePalette::default_palette ();

    try {
      //  empty string means: default palette
      if (! value.empty ()) {
        palette.from_string (value);
      }
    } catch (...) {
      //  ignore errors: just reset the palette
      palette = lay::LineStylePalette::default_palette ();
    }

    mp_layer_toolbox->set_palette (palette);

    // others need this property too ..
    return false;

  } else if (name == cfg_color_palette) {

    lay::ColorPalette palette = lay::ColorPalette::default_palette ();

    try {
      //  empty string means: default palette
      if (! value.empty ()) {
        palette.from_string (value);
      }
    } catch (...) {
      //  ignore errors: just reset the palette
      palette = lay::ColorPalette::default_palette ();
    }

    mp_layer_toolbox->set_palette (palette);

    // others need this property too ..
    return false;

  } else if (name == cfg_mru) {

    tl::Extractor ex (value.c_str ());

    m_mru.clear ();
    while (! ex.at_end ()) {
      m_mru.push_back (std::make_pair (std::string (), std::string ()));
      ex.read_quoted (m_mru.back ().first);
      if (ex.test ("@")) {
        ex.read_quoted (m_mru.back ().second);
      }
    }

    return true;

  } else if (name == cfg_micron_digits) {

    unsigned int d = 5;
    tl::from_string (value, d);
    tl::set_micron_resolution (d);

    return true;

  } else if (name == cfg_dbu_digits) {

    unsigned int d = 2;
    tl::from_string (value, d);
    tl::set_db_resolution (d);

    return true;

  } else if (name == cfg_window_state) {

    //  restore the state on config_finalize to ensure we have handled it after
    //  restoring the geometry
    m_config_window_state = value;
    return true;

  } else if (name == cfg_window_geometry) {

    if (! value.empty ()) {
      QByteArray state = QByteArray::fromBase64 (value.c_str ());
      restoreGeometry (state);
    }

    return true;

  } else if (name == cfg_show_layer_toolbox) {

    tl::from_string (value, m_layer_toolbox_visible);
    if (m_layer_toolbox_visible) {
      mp_layer_toolbox_dock_widget->show ();
    } else {
      mp_layer_toolbox_dock_widget->hide ();
    }

    return true;

  } else if (name == cfg_reader_options_show_always) {

    bool f = false;
    tl::from_string (value, f);
    mp_layout_load_options->show_always (f);

    return true;

  } else if (name == cfg_show_navigator) {

    tl::from_string (value, m_navigator_visible);
    if (m_navigator_visible) {
      mp_navigator_dock_widget->show ();
    } else {
      mp_navigator_dock_widget->hide ();
    }

    return true;

  } else if (name == cfg_navigator_show_images) {

    bool flag = false;
    tl::from_string (value, flag);
    mp_navigator->show_images (flag);

    return true;

  } else if (name == cfg_navigator_all_hier_levels) {

    bool flag = false;
    tl::from_string (value, flag);
    mp_navigator->all_hier_levels (flag);

    return true;

  } else if (name == cfg_show_toolbar) {

    bool flag = false;
    tl::from_string (value, flag);
    if (flag) {
      mp_tool_bar->show ();
    } else {
      mp_tool_bar->hide ();
    }

    return true;

  } else if (name == cfg_show_hierarchy_panel) {

    tl::from_string (value, m_hp_visible);
    if (m_hp_visible) {
      mp_hp_dock_widget->show ();
    } else {
      mp_hp_dock_widget->hide ();
    }

    return true;

  } else if (name == cfg_show_layer_panel) {

    tl::from_string (value, m_lp_visible);
    if (m_lp_visible) {
      mp_lp_dock_widget->show ();
    } else {
      mp_lp_dock_widget->hide ();
    }

    return true;

  } else if (name == cfg_synchronized_views) {

    bool flag = false;
    tl::from_string (value, flag);
    m_synchronized_views = flag;
    return true;

  } else if (name == cfg_layout_file_watcher_enabled) {

    bool flag = false;
    tl::from_string (value, flag);
    lay::LayoutHandle::file_watcher ().enable (flag);
    return true;

  } else if (name == cfg_key_bindings) {

    m_key_bindings = unpack_key_binding (value);
    apply_key_bindings ();
    return true;

  } else if (name == cfg_menu_items_hidden) {

    std::vector<std::pair<std::string, bool> > hidden = unpack_menu_items_hidden (value);
    apply_hidden (hidden);
    return true;

  } else if (name == cfg_background_color) {

    if (mp_navigator) {
      QColor color;
      ColorConverter ().from_string (value, color);
      mp_navigator->background_color (color);
    }

    //  do not take - let others receive the background color events as well
    return false;

  } else if (name == cfg_initial_technology) {

    m_initial_technology = value;
    return true;

  } else {
    return false;
  }

}

void
MainWindow::apply_hidden (const std::vector<std::pair<std::string, bool> > &hidden)
{
  for (std::vector<std::pair<std::string, bool> >::const_iterator hf = hidden.begin (); hf != hidden.end (); ++hf) {
    if (menu ()->is_valid (hf->first)) {
      lay::Action a = menu ()->action (hf->first);
      a.set_hidden (hf->second);
    }
  }
}

void
MainWindow::apply_key_bindings ()
{
  for (std::vector<std::pair<std::string, std::string> >::const_iterator kb = m_key_bindings.begin (); kb != m_key_bindings.end (); ++kb) {
    if (menu ()->is_valid (kb->first)) {
      lay::Action a = menu ()->action (kb->first);
      a.set_shortcut (kb->second);
    }
  }
}

bool
MainWindow::edits_enabled () const
{
  //  NOTE: "edits_enabled" does not - contrary to the name - indicate that editing is enabled
  //  but that the system is accepting changes of any kind. Hence if there is no view open,
  //  we need to accept changes, otherwise we cannot open new files.
  return !current_view () || current_view ()->edits_enabled ();
}

void
MainWindow::edits_enabled_changed ()
{
  bool enable = edits_enabled ();

  std::vector<std::string> edit_grp = mp_menu->group ("edit");
  for (std::vector<std::string>::const_iterator g = edit_grp.begin (); g != edit_grp.end (); ++g) {
    mp_menu->action (*g).set_enabled (enable);
  }
}

void
MainWindow::libraries_changed ()
{
  //  if the libraries have changed, remove all selections and cancel any operations to avoid
  //  that the view refers to an invalid instance or shape
  for (std::vector <lay::LayoutView *>::iterator vp = mp_views.begin (); vp != mp_views.end (); ++vp) {
    (*vp)->clear_selection ();
    (*vp)->cancel ();
  }
}

void
MainWindow::read_dock_widget_state ()
{
  config_set (cfg_show_layer_panel, tl::to_string (!mp_lp_dock_widget->isHidden ()));
  config_set (cfg_show_hierarchy_panel, tl::to_string (!mp_hp_dock_widget->isHidden ()));
  config_set (cfg_show_navigator, tl::to_string (!mp_navigator_dock_widget->isHidden ()));
  config_set (cfg_show_layer_toolbox, tl::to_string (!mp_layer_toolbox_dock_widget->isHidden ()));
}

void
MainWindow::update_dock_widget_state ()
{
  if (m_hp_visible) {
    mp_hp_dock_widget->show ();
  } else {
    mp_hp_dock_widget->hide ();
  }

  if (m_lp_visible) {
    mp_lp_dock_widget->show ();
  } else {
    mp_lp_dock_widget->hide ();
  }

  if (m_navigator_visible) {
    mp_navigator_dock_widget->show ();
  } else {
    mp_navigator_dock_widget->hide ();
  }

  if (m_layer_toolbox_visible) {
    mp_layer_toolbox_dock_widget->show ();
  } else {
    mp_layer_toolbox_dock_widget->hide ();
  }
}

void
MainWindow::exit ()
{
  m_exited = true;

  //  If there is a operation ongoing, request a break and delay execution of the exit operation.
  if (mp_pr && mp_pr->is_busy ()) {
    mp_pr->signal_break ();
    dm_exit ();
    return;
  }

  //  We also don't exit if a dialog is shown (deferred execution may be called from
  //  the dialog's exec loop).
  if (QApplication::activeModalWidget ()) {
    dm_exit ();
    return;
  }

  //  Only after other operation has finished we ask whether to save and close eventually
  if (can_close ()) {

    do_close ();
    QMainWindow::close ();

    emit closed ();

  } else {
    m_exited = false;
  }
}

int
MainWindow::dirty_files (std::string &dirty_files)
{
  int dirty_layouts = 0;

  std::vector <std::string> names;
  lay::LayoutHandle::get_names (names);

  for (std::vector <std::string>::const_iterator n = names.begin (); n != names.end (); ++n) {

    lay::LayoutHandle *handle = lay::LayoutHandle::find (*n);
    if (handle && handle->layout ().is_editable () && handle->is_dirty ()) {

      ++dirty_layouts;
      if (dirty_layouts == max_dirty_files) {
        dirty_files += "\n  ...";
      } else if (dirty_layouts < max_dirty_files) {
        if (! dirty_files.empty ()) {
          dirty_files += "\n";
        }
        dirty_files += "  ";
        dirty_files += handle->name ();
      }

    }

  }

  return dirty_layouts;
}

bool
MainWindow::can_close ()
{
  if (m_busy) {

    bool can_close = false;

    can_close = (QMessageBox::warning (this,
      QObject::tr ("Application Busy"),
      QObject::tr ("The application is busy.\nYou can close the application now, but any unsaved data will be lost.\n\nPress 'Yes' to end the application now."),
      QMessageBox::Yes | QMessageBox::No,
      QMessageBox::Yes) == QMessageBox::Yes);

    return can_close;

  }

  for (tl::Registrar<lay::PluginDeclaration>::iterator cls = tl::Registrar<lay::PluginDeclaration>::begin (); cls != tl::Registrar<lay::PluginDeclaration>::end (); ++cls) {
    lay::PluginDeclaration *pd = const_cast<lay::PluginDeclaration *> (&*cls);
    if (! pd->can_exit (this)) {
      return false;
    }
  }

  std::string df_list;
  int dirty_layouts = dirty_files (df_list);

  if (dirty_layouts == 0) {
    return true;
  } else {

    QMessageBox mbox (this);
    mbox.setText (tl::to_qstring (tl::to_string (QObject::tr ("The following layouts need saving:\n\n")) + df_list + "\n\nPress 'Exit Without Saving' to exit anyhow and discard changes."));
    mbox.setWindowTitle (QObject::tr ("Save Needed"));
    mbox.setIcon (QMessageBox::Warning);
    QAbstractButton *exit_button = mbox.addButton (QObject::tr ("Exit Without Saving"), QMessageBox::YesRole);
    mbox.addButton (QMessageBox::Cancel);

    mbox.exec ();

    return mbox.clickedButton() == exit_button;

  }
}

void
MainWindow::do_close ()
{
  //  don't close if busy in processEvents
  if (m_busy) {
    return;
  }

  //  close all views
  close_all ();

  save_state_to_config ();
}

void
MainWindow::save_state_to_config ()
{
  //  save the dock widget state with all views closed (that state can be
  //  used for staring klayout without any layout)
  config_set (cfg_window_geometry, (const char *) saveGeometry ().toBase64 ().data ());
  config_set (cfg_window_state, (const char *) saveState ().toBase64 ().data ());
}

void
MainWindow::resizeEvent (QResizeEvent *)
{
  format_message ();
}

void
MainWindow::closeEvent (QCloseEvent *event)
{
  if (! m_exited) {
    BEGIN_PROTECTED
    exit ();
    END_PROTECTED
  }

  event->ignore ();
}

void
MainWindow::cm_navigator_freeze ()
{
  BEGIN_PROTECTED
  if (mp_navigator) {
    mp_navigator->freeze_clicked ();
  }
  END_PROTECTED
}

void
MainWindow::cm_navigator_close ()
{
  BEGIN_PROTECTED
  if (mp_navigator) {
    mp_navigator->close ();
  }
  END_PROTECTED
}

void
MainWindow::cm_view_log ()
{
  BEGIN_PROTECTED
  mp_log_viewer_dialog->show ();
  END_PROTECTED
}

void
MainWindow::cm_print ()
{
  //  TODO: move to lay::LayoutView

  BEGIN_PROTECTED

  //  Late-initialize the printer to save time on startup
  if (! mp_printer.get ()) {
    mp_printer.reset (new QPrinter ());
  }

  std::string v = std::string (lay::Version::name ()) + " " + lay::Version::version ();
  mp_printer->setCreator (tl::to_qstring (v));
  mp_printer->setDocName (tl::to_qstring ("klayout_printout"));

  QPrintDialog print_dialog (mp_printer.get (), this);
  if (print_dialog.exec() == QDialog::Accepted) {

    if (current_view ()) {

      //  choose a resolution around 300dpi
      double rf = floor (0.5 + 300.0 / mp_printer->resolution ());
      mp_printer->setResolution (int (floor (0.5 + mp_printer->resolution () * rf)));

      QPainter painter;

      painter.begin (mp_printer.get ());

      QFont header_font (QString::fromUtf8 ("Helvetica"), 8);
      int hh = QFontMetrics (header_font, mp_printer.get ()).height ();

      QRect page_rect = mp_printer->pageRect ();
      page_rect.moveTo (0, 0);

      int b = std::min (page_rect.width (), page_rect.height ()) / 50;
      page_rect.setLeft (page_rect.left () + b);
      page_rect.setRight (page_rect.right () - b);
      page_rect.setTop (page_rect.top () + b);
      page_rect.setBottom (page_rect.bottom () - b);

      QRect text_rect = page_rect;
      text_rect.setLeft (text_rect.left () + hh / 2);
      text_rect.setRight (text_rect.right () - hh / 2);
      text_rect.setBottom (text_rect.bottom () - hh / 2);
      text_rect.setTop (text_rect.top () + hh / 2);

      QImage img = current_view ()->get_image_with_options (page_rect.width (), page_rect.height () - 4 * hh, 2, 1, 1.0 / 3.0, Qt::white, Qt::black, Qt::black, db::DBox (), false);

      painter.drawImage (QPoint (page_rect.left (), page_rect.top () + hh * 2), img);
      painter.setFont (header_font);
      painter.drawRect (page_rect);

      painter.drawText (text_rect, Qt::AlignLeft | Qt::AlignTop, tl::to_qstring (v));
      painter.drawText (text_rect, Qt::AlignHCenter | Qt::AlignTop, tl::to_qstring (current_view ()->title ()));
      painter.drawText (text_rect, Qt::AlignLeft | Qt::AlignBottom, QDateTime::currentDateTime ().toString ());

      db::DBox vp = current_view ()->viewport ().box ();
      std::string vp_string = "(" + tl::micron_to_string (vp.left ()) + ", " + tl::micron_to_string (vp.bottom ()) + " ... " +
                                    tl::micron_to_string (vp.right ()) + ", " + tl::micron_to_string (vp.top ()) + ")";
      painter.drawText (text_rect, Qt::AlignRight | Qt::AlignBottom, tl::to_qstring (vp_string));

      painter.end ();

    } else {
      throw tl::Exception (tl::to_string (QObject::tr ("No view open to print")));
    }

  }

  END_PROTECTED
}

void
MainWindow::cm_exit ()
{
  BEGIN_PROTECTED
  exit ();
  END_PROTECTED
}

lay::LayoutView *
MainWindow::view (int index)
{
  if (index >= 0 && index < int (mp_views.size ())) {
    return mp_views [index];
  } else {
    return 0;
  }
}

const lay::LayoutView *
MainWindow::view (int index) const
{
  if (index >= 0 && index < int (mp_views.size ())) {
    return mp_views [index];
  } else {
    return 0;
  }
}

int
MainWindow::index_of (const lay::LayoutView *view) const
{
  for (int i = 0; i < int (mp_views.size ()); ++i) {
    if (mp_views [i] == view) {
      return i;
    }
  }

  return -1;
}

int
MainWindow::current_view_index () const
{
  return index_of (current_view ());
}

lay::LayoutView *
MainWindow::current_view () const
{
  return lay::LayoutView::current ();
}

void
MainWindow::cm_show_properties ()
{
  if (current_view ()) {
    current_view ()->show_properties (this);
  }
}

void
MainWindow::cm_delete ()
{
  BEGIN_PROTECTED

  if (current_view ()) {
    current_view ()->del ();
    //  because a "delete" might involve objects currently edited, we cancel the edit after we have deleted the object
    current_view ()->cancel ();
    current_view ()->clear_selection ();
  }

  END_PROTECTED
}

void
MainWindow::cm_lv_paste ()
{
  BEGIN_PROTECTED
  current_view ()->cm_layer_paste ();
  END_PROTECTED
}

void
MainWindow::cm_lv_cut ()
{
  BEGIN_PROTECTED
  current_view ()->cm_layer_cut ();
  END_PROTECTED
}

void
MainWindow::cm_lv_copy ()
{
  BEGIN_PROTECTED
  current_view ()->cm_layer_copy ();
  END_PROTECTED
}

void
MainWindow::cm_cell_paste ()
{
  BEGIN_PROTECTED
  current_view ()->cm_cell_paste ();
  END_PROTECTED
}

void
MainWindow::cm_cell_cut ()
{
  BEGIN_PROTECTED
  current_view ()->cm_cell_cut ();
  END_PROTECTED
}

void
MainWindow::cm_cell_copy ()
{
  BEGIN_PROTECTED
  current_view ()->cm_cell_copy ();
  END_PROTECTED
}

void
MainWindow::cm_duplicate ()
{
  BEGIN_PROTECTED

  if (current_view () && current_view ()->has_selection ()) {

    //  Do duplicate simply by concatenating copy & paste currently.
    //  Save the clipboard state before in order to preserve the current content
    db::Clipboard saved_clipboard;
    db::Clipboard::instance ().swap (saved_clipboard);

    try {
      current_view ()->copy ();
      current_view ()->clear_selection ();
      current_view ()->cancel ();
      current_view ()->paste ();
      db::Clipboard::instance ().swap (saved_clipboard);
    } catch (...) {
      db::Clipboard::instance ().swap (saved_clipboard);
      throw;
    }

  }

  END_PROTECTED
}

void
MainWindow::cm_copy ()
{
  BEGIN_PROTECTED

  if (current_view () && current_view ()->has_selection ()) {
    current_view ()->copy ();
    current_view ()->clear_selection ();
  }

  END_PROTECTED
}

void
MainWindow::cm_paste ()
{
  BEGIN_PROTECTED

  if (current_view () && ! db::Clipboard::instance ().empty ()) {
    current_view ()->cancel ();
    current_view ()->clear_selection ();
    current_view ()->paste ();
  }

  END_PROTECTED
}

void
MainWindow::cm_cut ()
{
  BEGIN_PROTECTED

  if (current_view () && current_view ()->has_selection ()) {
    current_view ()->cut ();
    current_view ()->cancel (); //  see del() for reason why cancel is after cut
    current_view ()->clear_selection ();
  }

  END_PROTECTED
}

void
MainWindow::intrinsic_mode_triggered ()
{
  BEGIN_PROTECTED

  QAction *action = dynamic_cast<QAction *> (sender ());
  if (action) {

    int mode = action->data ().toInt ();

    if (lay::PluginRoot::instance ()) {
      lay::PluginRoot::instance ()->select_mode (mode);
    }

    action->setChecked (true);

  }

  END_PROTECTED
}

void
MainWindow::select_mode (int m)
{
  if (m_mode != m) {

    m_mode = m;
    for (std::vector <lay::LayoutView *>::iterator vp = mp_views.begin (); vp != mp_views.end (); ++vp) {
      (*vp)->mode (m);
    }

    //  Update the actions by checking the one that is selected programmatically. Use the toolbar menu for reference.
    //  TODO: this code needs to be kept aligned with the implementation of PluginDeclaration::init_menu ()
    //  It's not easy to move the functionality to PluginDeclaration because some of the modes are not mapped to
    //  Plugin's yet (selection, move).
    std::vector<std::string> items = menu ()->items ("@toolbar");
    for (std::vector<std::string>::const_iterator i = items.begin (); i != items.end (); ++i) {
      Action a = menu ()->action (*i);
      if (a.qaction ()->isCheckable() && a.qaction ()->data ().toInt () == m_mode) {
        a.set_checked (true);
        break;
      }
    }

  }
}

void
MainWindow::enable_all ()
{
  BEGIN_PROTECTED

  for (tl::Registrar<lay::PluginDeclaration>::iterator cls = tl::Registrar<lay::PluginDeclaration>::begin (); cls != tl::Registrar<lay::PluginDeclaration>::end (); ++cls) {
    cls->set_editable_enabled (true);
  }

  END_PROTECTED
}

void
MainWindow::disable_all ()
{
  BEGIN_PROTECTED

  for (tl::Registrar<lay::PluginDeclaration>::iterator cls = tl::Registrar<lay::PluginDeclaration>::begin (); cls != tl::Registrar<lay::PluginDeclaration>::end (); ++cls) {
    cls->set_editable_enabled (false);
  }

  END_PROTECTED
}

void
MainWindow::cm_unselect_all ()
{
  BEGIN_PROTECTED

  if (current_view ()) {
    current_view ()->select (db::DBox (), lay::Editable::Reset);
  }

  END_PROTECTED
}

void
MainWindow::cm_reset_window_state ()
{
  restoreState (m_default_window_state);
  restoreGeometry (m_default_window_geometry);
}

void
MainWindow::cm_select_all ()
{
  BEGIN_PROTECTED

  if (current_view ()) {
    //  TODO: "select all" with an empty box is not well implemented in most services.
    //  Hence we use the overlapp box currently.
    current_view ()->select (current_view ()->full_box (), lay::Editable::Replace);
  }

  END_PROTECTED
}

void
MainWindow::cm_undo ()
{
  BEGIN_PROTECTED

  if (current_view () && m_manager.available_undo ().first) {
    for (std::vector <lay::LayoutView *>::iterator vp = mp_views.begin (); vp != mp_views.end (); ++vp) {
      (*vp)->clear_selection ();
      (*vp)->cancel ();
    }
    m_manager.undo ();
    current_view ()->update_content ();
  }

  END_PROTECTED
}

void
MainWindow::cm_redo ()
{
  BEGIN_PROTECTED

  if (current_view () && m_manager.available_redo ().first) {
    for (std::vector <lay::LayoutView *>::iterator vp = mp_views.begin (); vp != mp_views.end (); ++vp) {
      (*vp)->clear_selection ();
      (*vp)->cancel ();
    }
    m_manager.redo ();
    current_view ()->update_content ();
  }

  END_PROTECTED
}

void
MainWindow::bookmark_menu_show ()
{
  if (mp_menu->is_valid ("bookmark_menu.goto_bookmark_menu")) {

    Action goto_bookmark_action = mp_menu->action ("bookmark_menu.goto_bookmark_menu");
    bool has_bookmarks = current_view () && current_view ()->bookmarks ().size () > 0;

    if (has_bookmarks && edits_enabled ()) {

      goto_bookmark_action.set_enabled (true);

      QMenu *goto_bookmark_menu = goto_bookmark_action.qaction ()->menu ();
      if (goto_bookmark_menu) {

        goto_bookmark_menu->clear ();

        if (current_view ()) {
          const lay::BookmarkList &bookmarks = current_view ()->bookmarks ();
          for (size_t i = 0; i < bookmarks.size (); ++i) {
            QAction *action = goto_bookmark_menu->addAction (tl::to_qstring (bookmarks.name (i)));
            action->setObjectName (tl::to_qstring (tl::sprintf ("bookmark_%d", i + 1)));
            gtf::action_connect (action, SIGNAL (triggered ()), this, SLOT (goto_bookmark ()));
            action->setData (QVariant (int (i)));
          }
        }

      }

    } else {
      goto_bookmark_action.set_enabled (false);
    }

  }
}

void
MainWindow::goto_bookmark ()
{
  BEGIN_PROTECTED

  QAction *action = dynamic_cast <QAction *> (sender ());
  tl_assert (action);
  size_t id = size_t (action->data ().toInt ());
  if (current_view () && current_view ()->bookmarks ().size () > id) {
    current_view ()->goto_view (current_view ()->bookmarks ().state (id));
  }

  END_PROTECTED
}

void
MainWindow::cm_goto_position ()
{
  BEGIN_PROTECTED

  if (current_view ()) {

    while (true) {

      bool ok = false;

      db::DBox box (current_view ()->box ());
      std::string pos;
      pos += tl::micron_to_string (box.center ().x ()) + "," + tl::micron_to_string (box.center ().y ());
      pos += ",";
      pos += tl::micron_to_string (std::min (box.width (), box.height ()));

      QString text = QInputDialog::getText (this, QObject::tr ("Enter Position"), QObject::tr ("Enter position either as pair (x,y) or with window size (x,y,s)\n(x,y) will be the new window center position, s (if given) the new window size"),
                                            QLineEdit::Normal, tl::to_qstring (pos), &ok);

      if (! ok) {

        break;

      } else if (text.isEmpty ()) {

        throw tl::Exception (tl::to_string (QObject::tr ("Enter the position")));

      } else {

        double x = 0.0, y = 0.0, s = 0.0;
        std::string tt (tl::to_string (text));
        tl::Extractor ex (tt.c_str ());
        ex >> x >> "," >> y;

        db::DPoint pt (x, y);

        if (! ex.at_end ()) {
          ex >> "," >> s >> tl::Extractor::end ();
          current_view ()->goto_window (pt, s);
        } else {
          current_view ()->goto_window (pt);
        }

        std::string goto_marker_cat = "_goto_marker";

        ant::Service *ant_service = current_view ()->get_plugin<ant::Service> ();
        if (ant_service) {

          //  Produce a "goto marker" at the target position

          ant::AnnotationIterator a = ant_service->begin_annotations ();
          while (! a.at_end ()) {
            if (a->category () == goto_marker_cat) {
              ant_service->delete_ruler (a.current ());
            }
            ++a;
          }

          ant::Object marker;
          marker.p1 (pt);
          marker.p2 (pt);
          marker.fmt_x ("");
          marker.fmt_y ("");
          marker.fmt ("$U,$V");
          marker.angle_constraint (lay::AC_Any);
          marker.style (ant::Object::STY_cross_both);
          marker.outline (ant::Object::OL_diag);
          marker.set_category (goto_marker_cat);

          ant_service->insert_ruler (marker, false);

        }

        break;

      }

    }

  }

  END_PROTECTED
}

void
MainWindow::cm_manage_bookmarks ()
{
  BEGIN_PROTECTED

  if (current_view ()) {
    current_view ()->manage_bookmarks ();
  }

  END_PROTECTED
}

void
MainWindow::cm_bookmark_view ()
{
  BEGIN_PROTECTED

  if (current_view ()) {
    while (true) {
      bool ok = false;
      QString text = QInputDialog::getText (this, QObject::tr ("Enter Bookmark Name"), QObject::tr ("Bookmark name"),
                                            QLineEdit::Normal, QString::null, &ok);
      if (! ok) {
        break;
      } else if (text.isEmpty ()) {
        QMessageBox::critical (this, QObject::tr ("Error"), QObject::tr ("Enter a name for the bookmark"));
      } else {
        current_view ()->bookmark_view (tl::to_string (text));
        break;
      }
    }
  }

  END_PROTECTED
}

void
MainWindow::update_content ()
{
  BEGIN_PROTECTED

  mp_setup_form->setup ();
  if (current_view ()) {
    current_view ()->update_content ();
  }

  END_PROTECTED
}

void
MainWindow::cm_zoom_fit_sel ()
{
  BEGIN_PROTECTED

  if (current_view ()) {
    current_view ()->zoom_fit_sel ();
  }

  END_PROTECTED
}

void
MainWindow::cm_zoom_fit ()
{
  BEGIN_PROTECTED

  if (current_view ()) {
    current_view ()->zoom_fit ();
  }

  END_PROTECTED
}

void
MainWindow::cm_pan_left ()
{
  BEGIN_PROTECTED

  if (current_view ()) {
    current_view ()->pan_left ();
  }

  END_PROTECTED
}

void
MainWindow::cm_pan_right ()
{
  BEGIN_PROTECTED

  if (current_view ()) {
    current_view ()->pan_right ();
  }

  END_PROTECTED
}

void
MainWindow::cm_pan_up ()
{
  BEGIN_PROTECTED

  if (current_view ()) {
    current_view ()->pan_up ();
  }

  END_PROTECTED
}

void
MainWindow::cm_pan_down ()
{
  BEGIN_PROTECTED

  if (current_view ()) {
    current_view ()->pan_down ();
  }

  END_PROTECTED
}

void
MainWindow::cm_zoom_in ()
{
  BEGIN_PROTECTED

  if (current_view ()) {
    current_view ()->zoom_in ();
  }

  END_PROTECTED
}

void
MainWindow::cm_zoom_out ()
{
  BEGIN_PROTECTED

  if (current_view ()) {
    current_view ()->zoom_out ();
  }

  END_PROTECTED
}

void
MainWindow::update_action_states ()
{
  try {

    if (mp_menu->is_valid ("edit_menu.undo")) {

      Action undo_action = mp_menu->action ("edit_menu.undo");

      std::string undo_txt (tl::to_string (QObject::tr ("&Undo")));
      bool undo_enable = false;
      if (current_view () && m_manager.available_undo ().first) {
        undo_txt += " - " + m_manager.available_undo ().second;
        undo_enable = true;
      }
      undo_action.set_title (undo_txt);
      undo_action.set_enabled (undo_enable && edits_enabled ());

    }

    if (mp_menu->is_valid ("edit_menu.redo")) {

      Action redo_action = mp_menu->action ("edit_menu.redo");

      std::string redo_txt (tl::to_string (QObject::tr ("&Redo")));
      bool redo_enable = false;
      if (current_view () && m_manager.available_redo ().first) {
        redo_txt += " - " + m_manager.available_redo ().second;
        redo_enable = true;
      }
      redo_action.set_title (redo_txt);
      redo_action.set_enabled (redo_enable && edits_enabled ());

    }

    if (mp_menu->is_valid ("edit_menu.copy")) {
      Action copy_action = mp_menu->action ("edit_menu.copy");
      copy_action.set_enabled (current_view () && current_view ()->has_selection () && edits_enabled ());
    }

    if (mp_menu->is_valid ("edit_menu.duplicate")) {
      Action copy_action = mp_menu->action ("edit_menu.duplicate");
      copy_action.set_enabled (current_view () && current_view ()->has_selection () && edits_enabled ());
    }

    if (mp_menu->is_valid ("edit_menu.cut")) {
      Action cut_action = mp_menu->action ("edit_menu.cut");
      cut_action.set_enabled (current_view () && current_view ()->has_selection () && edits_enabled ());
    }

    if (mp_menu->is_valid ("edit_menu.paste")) {
      Action paste_action = mp_menu->action ("edit_menu.paste");
      paste_action.set_enabled (! db::Clipboard::instance ().empty () && edits_enabled ());
    }

    if (mp_menu->is_valid ("zoom_menu.next_display_state")) {
      Action next_display_state_action = mp_menu->action ("zoom_menu.next_display_state");
      next_display_state_action.set_enabled (has_next_display_state ());
    }

    if (mp_menu->is_valid ("zoom_menu.prev_display_state")) {
      Action prev_display_state_action = mp_menu->action ("zoom_menu.prev_display_state");
      prev_display_state_action.set_enabled (has_prev_display_state ());
    }

  } catch (...) {
    //  ignore exceptions
  }
}

void
MainWindow::cm_redraw ()
{
  BEGIN_PROTECTED
  redraw ();
  END_PROTECTED
}

void
MainWindow::redraw ()
{
  if (current_view ()) {
    current_view ()->redraw ();
  }
}

void
MainWindow::cm_cancel ()
{
  BEGIN_PROTECTED
  cancel ();
  END_PROTECTED
}

/**
 *  @brief Commits any operations, cancels any pending edit operations and clears the selection.
 */
void
MainWindow::cancel ()
{
  //  if any transaction is pending (this may happen when an operation threw an exception)
  //  close transactions.
  if (m_manager.transacting ()) {
    m_manager.commit ();
  }

  for (std::vector <lay::LayoutView *>::iterator vp = mp_views.begin (); vp != mp_views.end (); ++vp) {
    (*vp)->cancel ();
  }

  select_mode (lay::LayoutView::default_mode ());
}

void
MainWindow::cm_save_layer_props ()
{
  BEGIN_PROTECTED

  if (current_view ()) {
    std::string fn;
    if (mp_lprops_fdia->get_save (fn)) {
      current_view ()->save_layer_props (fn);
    }
  } else {
    throw tl::Exception (tl::to_string (QObject::tr ("No view open to save the layer properties from")));
  }

  END_PROTECTED
}

void
MainWindow::load_layer_properties (const std::string &fn, bool all_views, bool add_default)
{
  if (all_views) {
    for (std::vector <lay::LayoutView *>::iterator vp = mp_views.begin (); vp != mp_views.end (); ++vp) {
      (*vp)->load_layer_props (fn, add_default);
    }
  } else if (current_view ()) {
    current_view ()->load_layer_props (fn, add_default);
  }
}

void
MainWindow::load_layer_properties (const std::string &fn, int cv_index, bool all_views, bool add_default)
{
  if (all_views) {
    for (std::vector <lay::LayoutView *>::iterator vp = mp_views.begin (); vp != mp_views.end (); ++vp) {
      (*vp)->load_layer_props (fn, cv_index, add_default);
    }
  } else if (current_view ()) {
    current_view ()->load_layer_props (fn, cv_index, add_default);
  }
}

bool
MainWindow::is_single_cv_layer_properties_file (const std::string &fn)
{
  //  If the file contains information for a single layout but we have multiple ones,
  //  show the dialog to determine what layout to apply the information to.
  std::vector<lay::LayerPropertiesList> props;
  try {
    tl::XMLFileSource in (fn);
    props.push_back (lay::LayerPropertiesList ());
    props.back ().load (in);
  } catch (...) {
    props.clear ();
    tl::XMLFileSource in (fn);
    lay::LayerPropertiesList::load (in, props);
  }

  //  Collect all cv indices in the layer properties
  std::set <int> cv;
  for (std::vector<lay::LayerPropertiesList>::const_iterator p = props.begin (); p != props.end (); ++p) {
    for (lay::LayerPropertiesConstIterator lp = p->begin_const_recursive (); ! lp.at_end (); ++lp) {
      if (! lp->has_children ()) {
        cv.insert (lp->source (true).cv_index ());
        if (cv.size () >= 2) {
          break;
        }
      }
    }
  }

  return (cv.size () == 1);
}

void
MainWindow::cm_load_layer_props ()
{
  BEGIN_PROTECTED

  if (current_view ()) {
    std::string fn;
    if (mp_lprops_fdia->get_open (fn)) {

      int target_cv_index = -2;

      if (current_view ()->cellviews () > 1 && is_single_cv_layer_properties_file (fn)) {

        QStringList items;
        items << QString (QObject::tr ("Take it as it is"));
        items << QString (QObject::tr ("Apply to all layouts"));
        for (unsigned int i = 0; i < current_view ()->cellviews (); ++i) {
          items << QString (tl::to_qstring (tl::to_string (QObject::tr ("Apply to ")) + current_view ()->cellview (i)->name () + " (@" + tl::to_string (i + 1) + ")"));
        }

        bool ok;
        QString item = QInputDialog::getItem(this, QObject::tr ("Apply Layer Properties File"),
                                                   QObject::tr ("There are multiple layouts in that panel but the layer properties file contains properties for a single one.\nWhat should be done?"),
                                                   items, 1, false, &ok);
        if (!ok || item.isEmpty()) {
          return;
        }

        target_cv_index = items.indexOf (item) - 2;

      }

      if (target_cv_index > -2) {
        load_layer_properties (fn, target_cv_index, false /*current view only*/, false /*don't add default*/);
      } else {
        load_layer_properties (fn, false /*current view only*/, false /*don't add default*/);
      }

    }
  } else {
    throw tl::Exception (tl::to_string (QObject::tr ("No view open to load the layer properties for")));
  }

  END_PROTECTED
}

void
MainWindow::save_session (const std::string &fn)
{
  m_current_session = fn;
  lay::Session session;
  session.fetch (*this);
  session.save (fn);
}

void
MainWindow::restore_session (const std::string &fn)
{
  m_current_session = fn;
  lay::Session session;
  session.load (fn);
  session.restore (*this);
  read_dock_widget_state ();
}

void
MainWindow::cm_save_session ()
{
  BEGIN_PROTECTED

  std::string df_list;
  int dirty_layouts = dirty_files (df_list);

  if (dirty_layouts == 0 ||
    QMessageBox::warning (this,
      QObject::tr ("Save Needed For Some Layouts"),
      tl::to_qstring (tl::to_string (QObject::tr ("The following layouts need saving.\nThese layouts must be saved manually:\n\n")) + df_list + "\n\nPress 'Ok' to continue."),
      QMessageBox::Ok | QMessageBox::Cancel,
      QMessageBox::Cancel) == QMessageBox::Ok) {

    std::string fn = m_current_session;
    if (mp_session_fdia->get_save (fn)) {
      save_session (fn);
    }

  }

  END_PROTECTED
}

void
MainWindow::cm_restore_session ()
{
  BEGIN_PROTECTED

  std::string fn = m_current_session;
  if (mp_session_fdia->get_open (fn)) {

    std::string df_list;
    int dirty_layouts = dirty_files (df_list);

    if (dirty_layouts == 0) {
      restore_session (fn);
    } else {

      QMessageBox mbox (this);
      mbox.setText (tl::to_qstring (tl::to_string (QObject::tr ("The following layouts need saving:\n\n")) + df_list + "\n\nPress 'Discard Changes' to close them anyhow and discard changes."));
      mbox.setWindowTitle (QObject::tr ("Save Needed"));
      mbox.setIcon (QMessageBox::Warning);
      QAbstractButton *discard_button = mbox.addButton (QObject::tr ("Discard Changes"), QMessageBox::YesRole);
      mbox.addButton (QMessageBox::Cancel);

      mbox.exec ();

      if (mbox.clickedButton() == discard_button) {
        restore_session (fn);
      }

    }

  }

  END_PROTECTED
}

void
MainWindow::cm_save_bookmarks ()
{
  BEGIN_PROTECTED

  if (current_view ()) {
    std::string fn;
    if (mp_bookmarks_fdia->get_save (fn)) {
      current_view ()->bookmarks ().save (fn);
    }
  } else {
    throw tl::Exception (tl::to_string (QObject::tr ("No view open to save the bookmarks from")));
  }

  END_PROTECTED
}

void
MainWindow::cm_load_bookmarks ()
{
  BEGIN_PROTECTED

  if (current_view ()) {
    std::string fn;
    if (mp_bookmarks_fdia->get_open (fn)) {
      BookmarkList bookmarks;
      bookmarks.load (fn);
      current_view ()->bookmarks (bookmarks);
    }
  } else {
    throw tl::Exception (tl::to_string (QObject::tr ("No view open to load the bookmarks for")));
  }

  END_PROTECTED
}

void
MainWindow::cm_select_current_cell ()
{
  BEGIN_PROTECTED

  lay::LayoutView *view = current_view ();
  if (view && view->active_cellview_index () >= 0) {
    lay::LayoutView::cell_path_type path;
    int cvi = view->active_cellview_index ();
    view->current_cell_path (path);
    view->select_cell_fit (path, cvi);
  }

  END_PROTECTED
}

void
MainWindow::cm_open_current_cell ()
{
  BEGIN_PROTECTED

  if (current_view () && current_view ()->active_cellview_index () >= 0) {
    current_view ()->cm_open_current_cell ();
  }

  END_PROTECTED
}

void
MainWindow::cm_select_cell ()
{
  BEGIN_PROTECTED

  if (current_view () && current_view ()->active_cellview_index () >= 0) {

    CellSelectionForm form (0, current_view (), "cell_selection_form");

    if (form.exec () == QDialog::Accepted &&
        form.selected_cellview_index () >= 0) {
      current_view ()->select_cell (form.selected_cellview ().combined_unspecific_path (), form.selected_cellview_index ());
      current_view ()->set_current_cell_path (form.selected_cellview_index (), form.selected_cellview ().combined_unspecific_path ());
      current_view ()->zoom_fit ();
    }

  } else {
    throw tl::Exception (tl::to_string (QObject::tr ("No view open to select a cell for")));
  }

  END_PROTECTED
}

void
MainWindow::cm_screenshot ()
{
  BEGIN_PROTECTED

  if (current_view ()) {
    std::string fn;
    if (mp_screenshot_fdia->get_save (fn)) {
      current_view ()->save_screenshot (fn);
    }
  } else {
    throw tl::Exception (tl::to_string (QObject::tr ("No view open to create a screenshot from")));
  }

  END_PROTECTED
}

void
MainWindow::cm_save_current_cell_as ()
{
  BEGIN_PROTECTED

  if (current_view ()) {

    int cv_index = current_view ()->active_cellview_index ();
    if (cv_index >= 0 && cv_index < int (current_view ()->cellviews ())) {

      LayoutView::cell_path_type path;
      current_view ()->current_cell_path (path);
      if (! path.empty ()) {

        const lay::CellView &cv = current_view ()->cellview (cv_index);

        QFileInfo file_info (tl::to_qstring (cv->filename ()));
        std::string suffix = tl::to_string (file_info.suffix ());

        std::string fn = std::string (cv->layout ().cell_name (path.back ())) + "." + suffix;
        if (mp_layout_fdia->get_save (fn)) {

          db::SaveLayoutOptions options (cv->save_options ());
          options.set_dbu (cv->layout ().dbu ());
          options.set_format_from_filename (fn);

          tl::OutputStream::OutputStreamMode om = tl::OutputStream::OM_Auto;
          if (mp_layout_save_as_options->get_options (current_view (), cv_index, fn, om, options)) {

            options.clear_cells ();

            std::vector<lay::LayoutView::cell_path_type> paths;
            current_view ()->selected_cells_paths (cv_index, paths);
            for (std::vector<lay::LayoutView::cell_path_type>::const_iterator p = paths.begin (); p != paths.end (); ++p) {
              if (! p->empty ()) {
                options.add_cell (p->back ());
              }
            }

            cv->save_as (fn, om, options, false /*don't update*/);

            add_mru (fn, cv->tech_name ());

          }

        }

      }

    }

  }

  END_PROTECTED
}

void
MainWindow::cm_save ()
{
  do_save (false);
}

void
MainWindow::cm_save_as ()
{
  do_save (true);
}

void
MainWindow::do_save (bool as)
{
  BEGIN_PROTECTED

  if (current_view ()) {

    std::vector<int> cv_indexes;
    if (current_view ()->cellviews () > 1) {
      SelectCellViewForm form (0, current_view (), tl::to_string (QObject::tr ("Select Layout To Save")), false /*multiple selection*/);
      form.set_selection (current_view ()->active_cellview_index ());
      if (form.exec () == QDialog::Accepted) {
        cv_indexes = form.selected_cellviews ();
      }
    } else if (current_view ()->cellviews () == 1) {
      cv_indexes.push_back (0);
    }

    if (! cv_indexes.empty ()) {

      std::string fn;
      for (std::vector<int>::const_iterator i = cv_indexes.begin (); i != cv_indexes.end (); ++i) {

        int cv_index = *i;
        const lay::CellView &cv = current_view ()->cellview (cv_index);

        fn = cv->filename ();

        if (! (as || fn.empty ()) || mp_layout_fdia->get_save (fn, tl::to_string (tr ("Layout '%1'").arg (tl::to_qstring (cv->name ()))))) {

          //  Here are the options we are going to take:
          //  - if the layout's save options are valid we take the options from there, otherwise we take the options from the technology
          //  - on "save as" we let the user edit the options

          db::SaveLayoutOptions options = cv->save_options ();
          if (!cv->save_options_valid () && cv->technology ()) {
            options = cv->technology ()->save_layout_options ();
          }

          options.set_dbu (cv->layout ().dbu ());
          options.set_format_from_filename (fn);

          tl::OutputStream::OutputStreamMode om = tl::OutputStream::OM_Auto;

          if (as && ! mp_layout_save_as_options->get_options (current_view (), cv_index, fn, om, options)) {
            break;
          }

          current_view ()->save_as ((unsigned int) cv_index, fn, om, options, true);
          add_mru (fn, current_view ()->cellview (cv_index)->tech_name ());

        }

      }

    }

  } else {
    throw tl::Exception (tl::to_string (QObject::tr ("No view open to save")));
  }

  END_PROTECTED
}

void
MainWindow::cm_save_all ()
{
  BEGIN_PROTECTED

    for (int view_index = 0; view_index < int (views ()); ++view_index) {

      for (unsigned int cv_index = 0; cv_index < view (view_index)->cellviews (); ++cv_index) {

        const lay::CellView &cv = view (view_index)->cellview (cv_index);
        std::string fn = cv->filename ();

        if (! fn.empty () || mp_layout_fdia->get_save (fn, tl::to_string (tr ("Layout '%1'").arg (tl::to_qstring (cv->name ()))))) {

          db::SaveLayoutOptions options (cv->save_options ());
          options.set_dbu (cv->layout ().dbu ());

          options.set_format_from_filename (fn);

          tl::OutputStream::OutputStreamMode om = tl::OutputStream::OM_Auto;

          //  initialize the specific options from the configuration if required
          for (tl::Registrar<lay::PluginDeclaration>::iterator cls = tl::Registrar<lay::PluginDeclaration>::begin (); cls != tl::Registrar<lay::PluginDeclaration>::end (); ++cls) {
            const StreamWriterPluginDeclaration *decl = dynamic_cast <const StreamWriterPluginDeclaration *> (&*cls);
            if (decl) {
              options.set_options (decl->create_specific_options ());
            }
          }

          view (view_index)->save_as (cv_index, fn, om, options, true);
          add_mru (fn, current_view ()->cellview (cv_index)->tech_name ());

        }

      }

    }

  END_PROTECTED
}

void
MainWindow::cm_setup ()
{
  mp_setup_form->show ();
  mp_setup_form->setup ();
}

void
MainWindow::view_selected (int index)
{
  if (index >= 0 && index < int (views ())) {

    //  Hint: setting the focus to the tab bar avoids problem with dangling keyboard focus.
    //  Sometimes, the focus was set to the hierarchy level spin buttons which caught Copy&Paste
    //  events in effect.
    mp_tab_bar->setFocus ();

    if (! m_disable_tab_selected) {
      select_view (index);
    }

  }
}

void
MainWindow::select_view (int index)
{
  bool dis = m_disable_tab_selected;
  m_disable_tab_selected = true; // prevent recursion

  try {

    tl_assert (index >= 0 && index < int (views ()));

    mp_tab_bar->setCurrentIndex (index);

    bool box_set = (m_synchronized_views && current_view () != 0);
    db::DBox box;
    if (box_set) {
      box = current_view ()->viewport ().box ();
    }

    view (index)->set_current ();

    mp_layer_toolbox->set_view (current_view ());

    if (current_view ()) {

      if (box_set) {
        current_view ()->zoom_box (box);
      }

      mp_view_stack->raiseWidget (index);
      mp_hp_stack->raiseWidget (index);
      mp_lp_stack->raiseWidget (index);
      mp_setup_form->setup ();

    }

    current_view_changed ();

    clear_current_pos ();
    edits_enabled_changed ();
    clear_message ();

    m_disable_tab_selected = dis;

  } catch (...) {
    m_disable_tab_selected = dis;
    throw;
  }
}

void
MainWindow::cm_open_too ()
{
  open (2);
}

void
MainWindow::cm_open_new_view ()
{
  open (1);
}

void
MainWindow::cm_open ()
{
  open (0);
}

void
MainWindow::cm_pull_in ()
{
  BEGIN_PROTECTED

  std::vector <std::string> names;
  lay::LayoutHandle::get_names (names);

  QStringList layouts;
  for (std::vector <std::string>::const_iterator n = names.begin (); n != names.end (); ++n) {
    layouts << tl::to_qstring (*n);
  }

  if (layouts.size () == 0) {
    throw tl::Exception (tl::to_string (QObject::tr ("No layouts loaded")));
  }

  bool ok = false;
  QString item = QInputDialog::getItem (this, QObject::tr ("Choose Layout"),
                                        QObject::tr ("Choose an existing layout for being opened in the current view\nadditionally to the layouts already shown"),
                                        layouts, 0, false, &ok);
  if (ok) {

    lay::LayoutHandle *layout_handle = lay::LayoutHandle::find (tl::to_string (item));
    if (layout_handle) {

      if (! current_view ()) {
        create_view ();
      }

      if (current_view ()) {

        //  If there is another view holding that layout already, take the layer properties from there
        int other_cv_index = -1;
        const lay::LayoutView *other_view = 0;
        for (unsigned int i = 0; i < views () && other_cv_index < 0; ++i) {
          for (unsigned int cvi = 0; cvi < view (i)->cellviews () && other_cv_index < 0; ++cvi) {
            if (view (i)->cellview (cvi).handle () == layout_handle) {
              other_view = view (i);
              other_cv_index = int (cvi);
            }
          }
        }

        if (! other_view) {
          current_view ()->add_layout (layout_handle, true);
        } else {

          unsigned int cv_index = current_view ()->add_layout (layout_handle, true, false /*don't initialize layers*/);

          std::vector<lay::LayerPropertiesList> other_props;
          for (unsigned int i = 0; i < other_view->layer_lists (); ++i) {
            other_props.push_back (other_view->get_properties (i));
            other_props.back ().remove_cv_references (other_cv_index, true);
            other_props.back ().translate_cv_references (cv_index);
          }

          current_view ()->merge_layer_props (other_props);

        }

      }

    }

  }

  END_PROTECTED
}

void
MainWindow::cm_reader_options ()
{
  mp_layout_load_options->edit_global_options (this, lay::Technologies::instance ());
}

void
MainWindow::cm_writer_options ()
{
  mp_layout_save_options->edit_global_options (this, lay::Technologies::instance ());
}

void
MainWindow::cm_new_panel ()
{
  create_view ();
}

void
MainWindow::cm_new_layout ()
{
  BEGIN_PROTECTED

  std::string technology = m_initial_technology;

  double dbu = 0.0;

  lay::NewLayoutPropertiesDialog dialog (this);
  if (dialog.exec_dialog (technology, m_new_cell_cell_name, dbu, m_new_cell_window_size, m_new_layout_current_panel)) {

    lay::CellViewRef cellview = create_or_load_layout (0, 0, technology, m_new_layout_current_panel ? 2 : 1 /*= new view*/);

    if (dbu > 1e-10) {
      cellview->layout ().dbu (dbu);
    }
    db::cell_index_type new_ci = cellview->layout ().add_cell (m_new_cell_cell_name.empty () ? 0 : m_new_cell_cell_name.c_str ());
    cellview.set_cell (new_ci);

    current_view ()->zoom_box_and_set_hier_levels (db::DBox (-0.5 * m_new_cell_window_size, -0.5 * m_new_cell_window_size, 0.5 * m_new_cell_window_size, 0.5 * m_new_cell_window_size), std::make_pair (0, 1));

  }

  END_PROTECTED
}

void
MainWindow::call_on_current_view (void (lay::LayoutView::*func) (), const std::string &op_desc)
{
  BEGIN_PROTECTED

  lay::LayoutView *curr = current_view ();
  if (! curr || curr->active_cellview_index () < 0) {
    throw tl::Exception (tl::to_string (QObject::tr ("No view open for operation: ")) + op_desc);
  }

  (curr->*func) ();

  END_PROTECTED
}

void
MainWindow::cm_adjust_origin ()
{
  call_on_current_view (&lay::LayoutView::cm_align_cell_origin, tl::to_string (QObject::tr ("adjust cell origin")));
}

void
MainWindow::cm_new_cell ()
{
  //  TODO: move this function to lay::LayoutView

  BEGIN_PROTECTED

  lay::LayoutView *curr = current_view ();
  if (! curr || curr->active_cellview_index () < 0) {
    throw tl::Exception (tl::to_string (QObject::tr ("No view open to create a new cell inside")));
  }

  NewCellPropertiesDialog cell_prop_dia (this);
  if (cell_prop_dia.exec_dialog (& curr->cellview (curr->active_cellview_index ())->layout (), m_new_cell_cell_name, m_new_cell_window_size)) {

    db::cell_index_type new_ci = curr->new_cell (curr->active_cellview_index (), m_new_cell_cell_name.c_str ());
    curr->select_cell (new_ci, curr->active_cellview_index ());

    db::DBox zoom_box = db::DBox (-0.5 * m_new_cell_window_size, -0.5 * m_new_cell_window_size, 0.5 * m_new_cell_window_size, 0.5 * m_new_cell_window_size);
    if (curr->get_max_hier_levels () < 1 || curr->get_min_hier_levels () > 0) {
      curr->zoom_box_and_set_hier_levels (zoom_box, std::make_pair (0, 1));
    } else {
      curr->zoom_box (zoom_box);
    }

  }

  END_PROTECTED
}

void
MainWindow::cm_cell_convert_to_static ()
{
  call_on_current_view (&lay::LayoutView::cm_cell_convert_to_static, tl::to_string (QObject::tr ("convert cell to static")));
}

void
MainWindow::cm_lay_convert_to_static ()
{
  call_on_current_view (&lay::LayoutView::cm_lay_convert_to_static, tl::to_string (QObject::tr ("convert all cells to static")));
}

void
MainWindow::cm_lay_move ()
{
  call_on_current_view (&lay::LayoutView::cm_lay_move, tl::to_string (QObject::tr ("move layout")));
}

void
MainWindow::cm_lay_scale ()
{
  call_on_current_view (&lay::LayoutView::cm_lay_scale, tl::to_string (QObject::tr ("scale layout")));
}

void
MainWindow::cm_lay_free_rot ()
{
  call_on_current_view (&lay::LayoutView::cm_lay_free_rot, tl::to_string (QObject::tr ("free rotation of layout")));
}

void
MainWindow::cm_lay_rot_ccw ()
{
  call_on_current_view (&lay::LayoutView::cm_lay_rot_ccw, tl::to_string (QObject::tr ("counter clockwise rotation of layout")));
}

void
MainWindow::cm_lay_rot_cw ()
{
  call_on_current_view (&lay::LayoutView::cm_lay_rot_cw, tl::to_string (QObject::tr ("clockwise rotation of layout")));
}

void
MainWindow::cm_lay_flip_y ()
{
  call_on_current_view (&lay::LayoutView::cm_lay_flip_y, tl::to_string (QObject::tr ("vertical flip of layout")));
}

void
MainWindow::cm_lay_flip_x ()
{
  call_on_current_view (&lay::LayoutView::cm_lay_flip_x, tl::to_string (QObject::tr ("horizontal flip of layout")));
}

void
MainWindow::cm_sel_move ()
{
  call_on_current_view (&lay::LayoutView::cm_sel_move, tl::to_string (QObject::tr ("move selection")));
}

void
MainWindow::cm_sel_move_to ()
{
  call_on_current_view (&lay::LayoutView::cm_sel_move_to, tl::to_string (QObject::tr ("move selection to position")));
}

void
MainWindow::cm_sel_scale ()
{
  call_on_current_view (&lay::LayoutView::cm_sel_scale, tl::to_string (QObject::tr ("scale selection")));
}

void
MainWindow::cm_sel_free_rot ()
{
  call_on_current_view (&lay::LayoutView::cm_sel_free_rot, tl::to_string (QObject::tr ("free rotation of selection")));
}

void
MainWindow::cm_sel_rot_ccw ()
{
  call_on_current_view (&lay::LayoutView::cm_sel_rot_ccw, tl::to_string (QObject::tr ("counter clockwise rotation of selection")));
}

void
MainWindow::cm_sel_rot_cw ()
{
  call_on_current_view (&lay::LayoutView::cm_sel_rot_cw, tl::to_string (QObject::tr ("clockwise rotation of selection")));
}

void
MainWindow::cm_sel_flip_y ()
{
  call_on_current_view (&lay::LayoutView::cm_sel_flip_y, tl::to_string (QObject::tr ("vertical flip of selection")));
}

void
MainWindow::cm_sel_flip_x ()
{
  call_on_current_view (&lay::LayoutView::cm_sel_flip_x, tl::to_string (QObject::tr ("horizontal flip of selection")));
}

void
MainWindow::cm_edit_layer ()
{
  call_on_current_view (&lay::LayoutView::cm_edit_layer, tl::to_string (QObject::tr ("edit a layer specification")));
}

void
MainWindow::cm_delete_layer ()
{
  call_on_current_view (&lay::LayoutView::cm_delete_layer, tl::to_string (QObject::tr ("delete a layer")));
}

void
MainWindow::cm_clear_layer ()
{
  call_on_current_view (&lay::LayoutView::cm_clear_layer, tl::to_string (QObject::tr ("clear a layer")));
}

void
MainWindow::cm_copy_layer ()
{
  call_on_current_view (&lay::LayoutView::cm_copy_layer, tl::to_string (QObject::tr ("copy layer")));
}

void
MainWindow::cm_new_layer ()
{
  call_on_current_view (&lay::LayoutView::cm_new_layer, tl::to_string (QObject::tr ("create a new layer")));
}

void
MainWindow::cm_layout_props ()
{
  BEGIN_PROTECTED

  lay::LayoutView *curr = current_view ();
  if (! curr) {
    throw tl::Exception (tl::to_string (QObject::tr ("No view open to show layout properties for")));
  }

  LayoutPropertiesForm lp_form (this, curr, "layout_props_form");
  lp_form.exec ();

  END_PROTECTED
}

void
MainWindow::cm_layout_stats ()
{
  BEGIN_PROTECTED

  lay::LayoutView *curr = current_view ();
  if (! curr) {
    throw tl::Exception (tl::to_string (QObject::tr ("No view open to show layout statistics for")));
  }

  LayoutStatisticsForm lp_form (this, curr, "layout_props_form");
  lp_form.exec ();

  END_PROTECTED
}

void
MainWindow::cm_clone ()
{
  BEGIN_PROTECTED
  clone_current_view ();
  END_PROTECTED
}

void
MainWindow::clone_current_view ()
{
  lay::LayoutView *view = 0;
  lay::LayoutView *curr = current_view ();
  if (! curr) {
    throw tl::Exception (tl::to_string (QObject::tr ("No view open to clone")));
  }

  //  create a new view
  view = new lay::LayoutView (current_view (), &m_manager, lay::ApplicationBase::instance ()->is_editable (), this, mp_view_stack);
  connect (view, SIGNAL (title_changed ()), this, SLOT (view_title_changed ()));
  connect (view, SIGNAL (dirty_changed ()), this, SLOT (view_title_changed ()));
  connect (view, SIGNAL (edits_enabled_changed ()), this, SLOT (edits_enabled_changed ()));
  connect (view, SIGNAL (show_message (const std::string &, int)), this, SLOT (message (const std::string &, int)));
  connect (view, SIGNAL (current_pos_changed (double, double, bool)), this, SLOT (current_pos (double, double, bool)));
  connect (view, SIGNAL (clear_current_pos ()), this, SLOT (clear_current_pos ()));
  mp_views.push_back (view);

  //  we must resize the widget here to set the geometry properly.
  //  This is required to make zoom_fit work.
  view->setGeometry (0, 0, mp_view_stack->width (), mp_view_stack->height ());
  view->show ();

  //  set initial attributes
  view->set_hier_levels (curr->get_hier_levels ());

  //  select the current mode and select the enabled editables
  view->mode (m_mode);

  //  copy the state
  lay::DisplayState state;
  current_view ()->save_view (state);
  view->goto_view (state);

  //  initialize the state stack
  view->clear_states ();
  view->store_state ();

  view->update_content ();

  mp_views.back ()->set_current ();

  mp_layer_toolbox->set_view (current_view ());

  mp_view_stack->addWidget (view);
  mp_lp_stack->addWidget (view->layer_control_frame ());
  mp_hp_stack->addWidget (view->hierarchy_control_frame ());

  bool f = m_disable_tab_selected;
  m_disable_tab_selected = true;
  int index = mp_tab_bar->insertTab (-1, tl::to_qstring (view->title ()));
  m_disable_tab_selected = f;

  view_created_event (index);
  select_view (index);

  update_dock_widget_state ();
}

void
MainWindow::cm_close_all ()
{
  interactive_close_view (-1, false);
}

void
MainWindow::cm_close ()
{
  interactive_close_view (index_of (lay::LayoutView::current ()), false);
}

void
MainWindow::tab_close_requested (int index)
{
  interactive_close_view (index, true);
}

void
MainWindow::interactive_close_view (int index, bool all_cellviews)
{
  if (index < 0) {

    //  close all views

    bool can_close = true;

    int dirty_layouts = 0;
    std::string dirty_files;
    std::set<std::string> seen_names;

    for (index = 0; index < int (views ()); ++index) {

      for (unsigned int i = 0; i < view (index)->cellviews (); ++i) {

        const lay::CellView &cv = view (index)->cellview (i);

        if (cv->layout ().is_editable () && cv->is_dirty ()) {

          std::string name = cv->name ();
          if (seen_names.find (name) != seen_names.end ()) {
            continue;
          }

          seen_names.insert (name);

          ++dirty_layouts;
          if (dirty_layouts == max_dirty_files) {
            dirty_files += "\n...";
          } else if (dirty_layouts < max_dirty_files) {
            if (! dirty_files.empty ()) {
              dirty_files += "\n";
            }
            dirty_files += name;
          }

        }

      }

    }

    if (dirty_layouts != 0) {

      QMessageBox mbox (this);
      mbox.setText (tl::to_qstring (tl::to_string (QObject::tr ("The following layouts need saving:\n\n")) + dirty_files + tl::to_string (QObject::tr ("\n\nPress 'Close Without Saving' to close them anyway and discard changes\n")))),
      mbox.setWindowTitle (QObject::tr ("Save Needed"));
      mbox.setIcon (QMessageBox::Warning);
      QAbstractButton *can_close_button = mbox.addButton (QObject::tr ("Close Without Saving"), QMessageBox::YesRole);
      mbox.addButton (QMessageBox::Cancel);

      mbox.exec ();

      can_close = (mbox.clickedButton() == can_close_button);

    }

    if (can_close) {
      BEGIN_PROTECTED
      while (views () > 0) {
        close_view (0);
      }
      END_PROTECTED
    }

  } else if (view (index)) {

    std::vector <int> selected;

    if (view (index)->cellviews () > 1) {

      if (all_cellviews) {

        for (int i = 0; i < int (view (index)->cellviews ()); ++i) {
          selected.push_back (i);
        }

      } else {

        SelectCellViewForm form (0, view (index), tl::to_string (QObject::tr ("Select Layouts To Close")));
        form.set_selection (view (index)->active_cellview_index ());

        if (form.exec () != QDialog::Accepted) {
          return;
        }

        selected = form.selected_cellviews ();
        if (selected.empty ()) {
          return;
        }

      }

    } else if (view (index)->cellviews () > 0) {
      selected.push_back (0);
    }

    if (selected.size () > 0) {

      int dirty_layouts = 0;
      std::string dirty_files;

      for (std::vector <int>::const_iterator i = selected.begin (); i != selected.end (); ++i) {

        const lay::CellView &cv = view (index)->cellview (*i);

        if (cv->layout ().is_editable () && cv->is_dirty ()) {

          std::string name = cv->name ();

          int count = 0;

          for (std::vector <lay::LayoutView *>::const_iterator v = mp_views.begin (); v != mp_views.end (); ++v) {
            for (unsigned int cvi = 0; cvi < (*v)->cellviews (); ++cvi) {
              if ((*v)->cellview (cvi)->name () == name) {
                ++count;
              }
            }
          }

          for (std::vector <int>::const_iterator ii = selected.begin (); ii != selected.end (); ++ii) {
            if (view (index)->cellview (*ii)->name () == name) {
              --count;
            }
          }

          //  only report layouts as dirty which will vanish if we would close all layouts
          if (count <= 0) {
            ++dirty_layouts;
            if (dirty_layouts == max_dirty_files) {
              dirty_files += "\n...";
            } else if (dirty_layouts < max_dirty_files) {
              if (! dirty_files.empty ()) {
                dirty_files += "\n";
              }
              dirty_files += name;
            }
          }

        }

      }

      bool can_close = true;
      if (dirty_layouts != 0) {

        QMessageBox mbox (this);
        mbox.setText (tl::to_qstring (tl::to_string (QObject::tr ("The following layouts need saving:\n\n")) + dirty_files + tl::to_string (QObject::tr ("\n\nPress 'Close Without Saving' to close them anyway and discard changes\n")))),
        mbox.setWindowTitle (QObject::tr ("Save Needed"));
        mbox.setIcon (QMessageBox::Warning);
        QAbstractButton *can_close_button = mbox.addButton (QObject::tr ("Close Without Saving"), QMessageBox::YesRole);
        mbox.addButton (QMessageBox::Cancel);

        mbox.exec ();

        can_close = (mbox.clickedButton() == can_close_button);

      }

      if (can_close) {

        BEGIN_PROTECTED

        //  Actually erase the selected cellviews
        if (view (index)->cellviews () == selected.size ()) {
          //  all cellviews selected - simply close
          close_view (index);
        } else {
          std::sort (selected.begin (), selected.end ());
          int offset = 0;
          for (std::vector <int>::const_iterator i = selected.begin (); i != selected.end (); ++i) {
            view (index)->erase_cellview ((unsigned int)(*i - offset));
            ++offset;
          }
        }

        END_PROTECTED

      }

    } else {
      close_view (index);
    }

  }

}

void
MainWindow::close_current_view ()
{
  close_view (index_of (lay::LayoutView::current ()));
}

void
MainWindow::close_view (int index)
{
  if (view (index)) {

    //  this suppresses view_selected events that would otherwise be created
    bool f = m_disable_tab_selected;
    m_disable_tab_selected = true;

    BEGIN_PROTECTED

      db::DBox box;
      if (m_synchronized_views) {
        box = view (index)->viewport ().box ();
      }

      mp_tab_bar->removeTab (index);
      mp_view_stack->removeWidget (index);
      mp_lp_stack->removeWidget (index);
      mp_hp_stack->removeWidget (index);

      view_closed_event (int (index));

      delete view (index);
      mp_views.erase (mp_views.begin () + index, mp_views.begin () + index + 1);

      if (index >= int (mp_views.size ())) {
        --index;
      }

      if (index >= 0) {

        select_view (index);

      } else {

        //  last view closed

        mp_layer_toolbox->set_view (0);
        current_view_changed ();

        clear_current_pos ();
        edits_enabled_changed ();
        clear_message ();

        update_dock_widget_state ();

      }

    END_PROTECTED

    m_disable_tab_selected = f;

  }
}

void
MainWindow::cm_reload ()
{
  BEGIN_PROTECTED

  if (current_view ()) {

    std::vector <int> selected;

    if (current_view ()->cellviews () > 1) {

      SelectCellViewForm form (0, current_view (), tl::to_string (QObject::tr ("Select Layouts To Reload")));
      form.select_all ();

      if (form.exec () == QDialog::Accepted) {
        selected = form.selected_cellviews ();
      }

    } else if (current_view ()->cellviews () > 0) {
      selected.push_back (0);
    }

    if (selected.size () > 0) {

      int dirty_layouts = 0;
      std::string dirty_files;

      for (std::vector <int>::const_iterator i = selected.begin (); i != selected.end (); ++i) {

        const lay::CellView &cv = current_view ()->cellview (*i);

        if (cv->layout ().is_editable () && cv->is_dirty ()) {
          ++dirty_layouts;
          if (dirty_layouts == max_dirty_files) {
            dirty_files += "\n...";
          } else if (dirty_layouts < max_dirty_files) {
            if (! dirty_files.empty ()) {
              dirty_files += "\n";
            }
            dirty_files += cv->name ();
          }
        }

      }

      bool can_reload = true;
      if (dirty_layouts != 0) {

        QMessageBox mbox (this);
        mbox.setText (tl::to_qstring (tl::to_string (QObject::tr ("The following layouts need saving:\n\n")) + dirty_files + "\n\nPress 'Reload Without Saving' to reload anyhow and discard changes."));
        mbox.setWindowTitle (QObject::tr ("Save Needed"));
        mbox.setIcon (QMessageBox::Warning);
        QAbstractButton *yes_button = mbox.addButton (QObject::tr ("Reload Without Saving"), QMessageBox::YesRole);
        mbox.addButton (QMessageBox::Cancel);

        mbox.exec ();

        can_reload = (mbox.clickedButton() == yes_button);

      }

      if (can_reload) {

        //  Actually reload
        for (std::vector <int>::const_iterator i = selected.begin (); i != selected.end (); ++i) {
          reload_layout (*i);
        }

      }

    }

  }

  END_PROTECTED
}

void
MainWindow::add_mru (const std::string &fn_rel)
{
  add_mru (fn_rel, m_initial_technology);
}

void
MainWindow::add_mru (const std::string &fn_rel, const std::string &tech)
{
  std::vector <std::pair<std::string, std::string> > new_mru (m_mru);
  std::string fn (tl::InputStream::absolute_path (fn_rel));

  for (std::vector<std::pair<std::string, std::string> >::iterator mru = new_mru.begin (); mru != new_mru.end (); ++mru) {
    if (mru->first == fn) {
      new_mru.erase (mru);
      break;
    }
  }

  new_mru.push_back (std::make_pair (fn, tech));

  if (new_mru.size () > 10) {
    new_mru.erase (new_mru.begin ());
  }

  std::string config_str;
  for (std::vector<std::pair<std::string, std::string> >::const_iterator mru = new_mru.begin (); mru != new_mru.end (); ++mru) {
    if (! config_str.empty ()) {
      config_str += " ";
    }
    config_str += tl::to_quoted_string (mru->first);
    if (! mru->second.empty ()) {
      config_str += "@";
      config_str += tl::to_quoted_string (mru->second);
    }
  }

  config_set (cfg_mru, config_str);
}

void
MainWindow::file_menu_show ()
{
  if (mp_menu->is_valid ("file_menu.open_recent_menu")) {

    Action open_recent_action = mp_menu->action ("file_menu.open_recent_menu");

    if (m_mru.size () > 0 && edits_enabled ()) {

      open_recent_action.set_enabled (true);

      QMenu *open_recent_menu = open_recent_action.qaction ()->menu ();
      if (open_recent_menu) {

        open_recent_menu->clear ();

        for (std::vector<std::pair<std::string, std::string> >::iterator mru = m_mru.end (); mru != m_mru.begin (); ) {
          --mru;
          unsigned int i = std::distance (m_mru.begin (), mru);
          QAction *action = open_recent_menu->addAction (tl::to_qstring (mru->first));
          action->setObjectName (tl::to_qstring (tl::sprintf ("open_recent_%d", i + 1)));
          gtf::action_connect (action, SIGNAL (triggered ()), this, SLOT (open_recent ()));
          action->setData (QVariant (int (i)));
        }

      }

    } else {
      open_recent_action.set_enabled (false);
    }

  }
}

void
MainWindow::open_recent ()
{
  BEGIN_PROTECTED

  QAction *action = dynamic_cast <QAction *> (sender ());
  tl_assert (action);
  size_t n = size_t (action->data ().toInt ());
  if (n >= m_mru.size ()) {
    return;
  }

  OpenLayoutModeDialog open_mode_dialog (this);

  if (views () != 0 && ! open_mode_dialog.exec_dialog (m_open_mode)) {
    return;
  }

  if (mp_layout_load_options->show_always () && !mp_layout_load_options->edit_global_options (this, lay::Technologies::instance ())) {
    return;
  }

  std::string fn (m_mru [n].first);  //  create a copy since we change m_mru later
  std::string tech (m_mru [n].second);

  bool can_open = true;

  if (m_open_mode == 0) {

    std::string df_list;
    int dirty_layouts = dirty_files (df_list);

    if (dirty_layouts != 0) {

      QMessageBox mbox (this);
      mbox.setText (tl::to_qstring (tl::to_string (QObject::tr ("The following layouts need saving:\n\n")) + df_list + "\n\nPress 'Close Without Saving' to open the layout and discard changes."));
      mbox.setWindowTitle (QObject::tr ("Save Needed"));
      mbox.setIcon (QMessageBox::Warning);
      QAbstractButton *yes_button = mbox.addButton (QObject::tr ("Close Without Saving"), QMessageBox::YesRole);
      mbox.addButton (QMessageBox::Cancel);

      mbox.exec ();

      can_open = (mbox.clickedButton() == yes_button);

    }

  }

  if (can_open) {
    load_layout (fn, tech, m_open_mode);
    add_mru (fn, tech);  //  make it the latest
  }

  END_PROTECTED
}

void
MainWindow::open (int mode)
{
  BEGIN_PROTECTED

  static std::vector<std::string> files;
  if (! mp_layout_fdia->get_open (files)) {
    return;
  }

  if (mp_layout_load_options->show_always () && !mp_layout_load_options->edit_global_options (this, lay::Technologies::instance ())) {
    return;
  }

  bool can_open = true;

  if (mode == 0) {

    std::string df_list;
    int dirty_layouts = dirty_files (df_list);

    if (dirty_layouts != 0) {

      QMessageBox mbox (this);
      mbox.setText (tl::to_qstring (tl::to_string (QObject::tr ("The following layouts need saving:\n\n")) + df_list + "\n\nPress 'Close Without Saving' to open the layout and discard changes."));
      mbox.setWindowTitle (QObject::tr ("Save Needed"));
      mbox.setIcon (QMessageBox::Warning);
      QAbstractButton *yes_button = mbox.addButton (QObject::tr ("Close Without Saving"), QMessageBox::YesRole);
      mbox.addButton (QMessageBox::Cancel);

      mbox.exec ();

      can_open = (mbox.clickedButton() == yes_button);

    }

  }

  if (can_open) {

    for (std::vector<std::string>::const_iterator fn = files.begin (); fn != files.end (); ++fn) {
      load_layout (*fn, m_initial_technology, mode);
      //  open next layout in "add view" mode, if the current view was overridden -
      //  otherwise that would happen once again.
      if (mode == 0) {
        mode = 1;
      }
      add_mru (*fn, m_initial_technology);
    }

  }

  END_PROTECTED
}

void
MainWindow::reload_layout (unsigned int cv_index)
{
  lay::LayoutView *view = current_view ();

  if (view && view->cellviews () > cv_index) {
    view->reload_layout (cv_index);
  }
}

lay::CellViewRef
MainWindow::load_layout (const std::string &filename, const db::LoadLayoutOptions &options, const std::string &technology, int mode)
{
  return create_or_load_layout (&filename, &options, technology, mode);
}

lay::CellViewRef
MainWindow::create_layout (const std::string &technology, int mode)
{
  return create_or_load_layout (0, 0, technology, mode);
}

int
MainWindow::do_create_view ()
{
  //  create a new view
  lay::LayoutView *view = new lay::LayoutView (&m_manager, lay::ApplicationBase::instance ()->is_editable (), this, mp_view_stack);

  connect (view, SIGNAL (title_changed ()), this, SLOT (view_title_changed ()));
  connect (view, SIGNAL (dirty_changed ()), this, SLOT (view_title_changed ()));
  connect (view, SIGNAL (edits_enabled_changed ()), this, SLOT (edits_enabled_changed ()));
  connect (view, SIGNAL (show_message (const std::string &, int)), this, SLOT (message (const std::string &, int)));
  connect (view, SIGNAL (current_pos_changed (double, double, bool)), this, SLOT (current_pos (double, double, bool)));
  connect (view, SIGNAL (clear_current_pos ()), this, SLOT (clear_current_pos ()));

  mp_views.push_back (view);

  //  we must resize the widget here to set the geometry properly.
  //  This is required to make zoom_fit work.
  view->setGeometry (0, 0, mp_view_stack->width (), mp_view_stack->height ());
  view->show ();

  //  set initial attributes
  view->set_synchronous (synchronous ());

  int tl = 0;
  config_get (cfg_initial_hier_depth, tl);
  view->set_hier_levels (std::make_pair (0, tl));

  //  select the current mode and select the enabled editables
  view->mode (m_mode);

  //  initialize the state stack
  view->clear_states ();
  view->store_state ();

  return int (mp_views.size () - 1);
}

int
MainWindow::create_view ()
{
  //  create a new view
  int view_index = do_create_view ();

  //  add a new tab and make the new view the current one
  mp_views.back ()->set_current ();

  mp_layer_toolbox->set_view (current_view ());

  mp_view_stack->addWidget (mp_views.back ());
  mp_lp_stack->addWidget (mp_views.back ()->layer_control_frame ());
  mp_hp_stack->addWidget (mp_views.back ()->hierarchy_control_frame ());

  bool f = m_disable_tab_selected;
  m_disable_tab_selected = true;
  int index = mp_tab_bar->insertTab (-1, tl::to_qstring (current_view ()->title ()));
  m_disable_tab_selected = f;

  view_created_event (index);
  select_view (index);

  update_dock_widget_state ();

  return view_index;
}

lay::CellViewRef
MainWindow::create_or_load_layout (const std::string *filename, const db::LoadLayoutOptions *options, const std::string &technology, int mode)
{
  lay::LayoutView *vw = 0;

  if (! current_view ()) {
    mode = 1;
  }

  if (mode == 1) {
    //  create a new view
    vw = view (do_create_view ());
  } else {
    //  take the current view
    vw = current_view ();
    if (mode == 0) {
      //  reset the hierarchy depth in the "replace" case
      int tl = 0;
      config_get (cfg_initial_hier_depth, tl);
      vw->set_hier_levels (std::make_pair (0, tl));
      vw->clear_states ();
      vw->store_state ();
    }
  }

  unsigned int cv_index = 0;

  try {

    //  load or create the layout
    if (filename != 0) {
      tl_assert (options != 0);
      cv_index = vw->load_layout (*filename, *options, technology, mode == 2);
    } else {
      cv_index = vw->create_layout (technology, mode == 2);
    }

    //  make the new view the current one
    if (mode == 1) {

      mp_views.back ()->set_current ();

      mp_layer_toolbox->set_view (current_view ());

      mp_view_stack->addWidget (mp_views.back ());
      mp_lp_stack->addWidget (mp_views.back ()->layer_control_frame ());
      mp_hp_stack->addWidget (mp_views.back ()->hierarchy_control_frame ());

      bool f = m_disable_tab_selected;
      m_disable_tab_selected = true;
      int index = mp_tab_bar->insertTab (-1, QString ());
      update_tab_title (index);
      m_disable_tab_selected = f;
      view_created_event (index);
      select_view (index);

    } else if (mode == 0 || mode == 2) {
      update_tab_title (index_of (current_view ()));
    }

    update_dock_widget_state ();

  } catch (...) {

    //  clean up in case of an error ..
    if (mode == 1) {
      delete mp_views.back ();
      mp_views.pop_back ();
    }

    throw;

  }

  return vw->cellview_ref (cv_index);
}

void
MainWindow::update_tab_title (int i)
{
  std::string title;

  lay::LayoutView *v = view (i);
  if (v) {
    if (v->is_dirty ()) {
      title += "[+] ";
    }
    title += v->title ();
  }

  if (tl::to_string (mp_tab_bar->tabText (i)) != title) {
    mp_tab_bar->setTabText (i, tl::to_qstring (title));
  }

  if (v) {
    std::string files;
    for (unsigned int cv = 0; cv < v->cellviews (); ++cv) {
      if (! files.empty ()) {
        files += "\n";
      }
      if (! v->cellview (cv)->filename ().empty ()) {
        files += v->cellview (cv)->filename ();
      } else {
        files += tl::to_string (tr ("(not saved)"));
      }
    }
    if (tl::to_string (mp_tab_bar->tabToolTip (i)) != files) {
      mp_tab_bar->setTabToolTip (i, tl::to_qstring (files));
    }
  }
}

void
MainWindow::view_title_changed ()
{
  int i = index_of (dynamic_cast<const lay::LayoutView *> (sender ()));
  if (i >= 0) {
    update_tab_title (i);
  }

  if (sender () == current_view ()) {
    update_window_title ();
  }
}

void
MainWindow::update_window_title ()
{
  if (current_view ()) {
    std::string sep = " - ";
    if (current_view ()->is_dirty ()) {
      sep += "[+] ";
    }
    setWindowTitle (tl::to_qstring (lay::ApplicationBase::instance ()->version () + sep + current_view ()->title ()));
  } else {
    setWindowTitle (tl::to_qstring (lay::ApplicationBase::instance ()->version ()));
  }
}

void
MainWindow::current_view_changed ()
{
  update_window_title ();
  current_view_changed_event ();
  //  TODO: required?  current_view_changed_event (int (view_index_org));
}

double
MainWindow::grid_micron () const
{
  return m_grid_micron;
}

void
MainWindow::cm_inc_max_hier ()
{
  BEGIN_PROTECTED

  int new_to = get_max_hier_levels () + 1;
  set_hier_levels (std::make_pair (get_min_hier_levels (), new_to));

  END_PROTECTED
}

void
MainWindow::cm_dec_max_hier ()
{
  BEGIN_PROTECTED

  int new_to = get_max_hier_levels () > 0 ? get_max_hier_levels () - 1 : 0;
  set_hier_levels (std::make_pair (std::min (get_min_hier_levels (), new_to), new_to));

  END_PROTECTED
}

void
MainWindow::cm_max_hier ()
{
  BEGIN_PROTECTED

  if (current_view ()) {
    current_view ()->max_hier ();
  }

  END_PROTECTED
}

void
MainWindow::cm_max_hier_0 ()
{
  BEGIN_PROTECTED
  set_hier_levels (std::make_pair (std::min (get_min_hier_levels (), 0), 0));
  END_PROTECTED
}

void
MainWindow::cm_max_hier_1 ()
{
  BEGIN_PROTECTED
  set_hier_levels (std::make_pair (std::min (get_min_hier_levels (), 0), 1));
  END_PROTECTED
}

void
MainWindow::set_hier_levels (std::pair<int, int> l)
{
  if (current_view () && l != get_hier_levels ()) {
    current_view ()->set_hier_levels (l);
  }
}

std::pair<int, int>
MainWindow::get_hier_levels () const
{
  if (current_view ()) {
    return current_view ()->get_hier_levels ();
  } else {
    int tl = 0;
    config_get (cfg_initial_hier_depth, tl);
    return std::make_pair (0, tl);
  }
}

void
MainWindow::cm_prev_display_state ()
{
  BEGIN_PROTECTED

  if (has_prev_display_state ()) {
    current_view ()->prev_display_state ();
  }

  END_PROTECTED
}

bool
MainWindow::has_prev_display_state ()
{
  if (current_view ()) {
    return current_view ()->has_prev_display_state ();
  } else {
    return false;
  }
}

void
MainWindow::cm_next_display_state ()
{
  BEGIN_PROTECTED

  if (has_next_display_state ()) {
    current_view ()->next_display_state ();
  }

  END_PROTECTED
}

bool
MainWindow::has_next_display_state ()
{
  if (current_view ()) {
    return current_view ()->has_next_display_state ();
  } else {
    return false;
  }
}

void
MainWindow::set_synchronous (bool sync_mode)
{
  m_synchronous = sync_mode;
  for (std::vector <lay::LayoutView *>::iterator vp = mp_views.begin (); vp != mp_views.end (); ++vp) {
    (*vp)->set_synchronous (sync_mode);
  }
}

void
MainWindow::current_pos (double x, double y, bool dbu_units)
{
  mp_cpx_label->setText (tl::to_qstring (dbu_units ? tl::db_to_string (x) : tl::micron_to_string (x)));
  mp_cpy_label->setText (tl::to_qstring (dbu_units ? tl::db_to_string (y) : tl::micron_to_string (y)));
}

void
MainWindow::clear_current_pos ()
{
  mp_cpx_label->setText (QString ());
  mp_cpy_label->setText (QString ());
}

QWidget *
MainWindow::progress_get_widget () const
{
  if (mp_progress_dialog) {
    return mp_progress_dialog->get_widget ();
  } else if ( mp_progress_widget) {
    return mp_progress_widget->get_widget ();
  } else {
    return 0;
  }
}

bool
MainWindow::set_progress_can_cancel (bool f)
{
  if (mp_progress_dialog) {
    mp_progress_dialog->set_can_cancel (f);
    return true;
  } else if (isVisible () && mp_progress_widget) {
    mp_progress_widget->set_can_cancel (f);
    return true;
  } else {
    return false;
  }
}

bool
MainWindow::set_progress_text (const std::string &text)
{
  if (mp_progress_dialog) {
    mp_progress_dialog->set_text (text);
    return true;
  } else if (isVisible () && mp_progress_widget) {
    mp_progress_widget->set_text (text);
    return true;
  } else {
    return false;
  }
}

bool
MainWindow::set_progress_value (double v, const std::string &value)
{
  if (mp_progress_dialog) {
    mp_progress_dialog->set_value (v, value);
    return true;
  } else if (isVisible () && mp_progress_widget) {
    mp_progress_widget->set_value (v, value);
    return true;
  } else {
    return false;
  }
}

bool
MainWindow::progress_wants_widget () const
{
  return true;
}

void
MainWindow::progress_add_widget (QWidget *widget)
{
  if (mp_progress_dialog) {
    mp_progress_dialog->add_widget (widget);
  } else if (mp_progress_widget) {
    mp_progress_widget->add_widget (widget);
  }
}

void
MainWindow::progress_remove_widget ()
{
  if (mp_progress_dialog) {
    mp_progress_dialog->remove_widget ();
  } else if (mp_progress_widget) {
    mp_progress_widget->remove_widget ();
  }
}

bool
MainWindow::show_progress_bar (bool show)
{
  if (!isVisible ()) {

    mp_progress_dialog.reset (0);

    if (show) {
      QWidget *tl = QApplication::activeWindow ();
      if (tl && tl->isVisible ()) {
        mp_progress_dialog.reset (new ProgressDialog (tl, mp_pr));
        mp_progress_dialog->show ();
      }
      return true;
    } else {
      return false;
    }

  } else {

    mp_main_stack_widget->setCurrentIndex (show ? 1 : 0);
    if (show) {
      clear_current_pos ();
    }
    return true;

  }
}

void
MainWindow::cm_packages ()
{
  lay::SaltController *sc = lay::SaltController::instance ();
  if (sc) {
    sc->show_editor ();
  }
}

void
MainWindow::cm_technologies ()
{
  lay::TechnologyController *tc = lay::TechnologyController::instance ();
  if (tc) {
    tc->show_editor ();
  }
}

void
MainWindow::show_macro_editor (const std::string &cat, bool add)
{
  lay::MacroController *mc = lay::MacroController::instance ();
  if (mc) {
    mc->show_editor (cat, add);
  }
}

void
MainWindow::cm_edit_drc_scripts ()
{
  //  TODO: implement this as generic menu provided by the Interpreter
  show_macro_editor ("drc", false);
}

void
MainWindow::cm_new_drc_script ()
{
  //  TODO: implement this as generic menu provided by the Interpreter
  show_macro_editor ("drc", true);
}

void
MainWindow::cm_macro_editor ()
{
  //  TODO: implement this as generic menu provided by the plugin declaration
  show_macro_editor ();
}

void
MainWindow::cm_show_assistant ()
{
  if (mp_assistant->isMinimized ()) {
    mp_assistant->showNormal ();
  } else {
    mp_assistant->show ();
  }
  mp_assistant->activateWindow ();
  mp_assistant->raise ();
}

void
MainWindow::show_help (const QString &url)
{
  show_assistant_url (tl::to_string (url), true);
}

void
MainWindow::show_assistant_url (const std::string &url, bool modal)
{
  if (modal) {

    lay::HelpDialog dialog (QApplication::activeWindow () ? QApplication::activeWindow () : this, true);
    dialog.show ();   //  TODO: this is required to establish a proper geometry. Without this, the splitter is not set up correctly.
    dialog.load (url);
    dialog.exec ();

  } else {

    if (mp_assistant->isMinimized ()) {
      mp_assistant->showNormal ();
    } else {
      mp_assistant->show ();
    }
    mp_assistant->activateWindow ();
    mp_assistant->raise ();
    mp_assistant->load (url);

  }
}

void
MainWindow::show_assistant_topic (const std::string &s, bool modal)
{
  if (modal) {

    lay::HelpDialog dialog (this, true);
    dialog.search (s);
    dialog.exec ();

  } else {

    if (mp_assistant->isMinimized ()) {
      mp_assistant->showNormal ();
    } else {
      mp_assistant->show ();
    }
    mp_assistant->activateWindow ();
    mp_assistant->raise ();
    mp_assistant->search (s);

  }
}

void
MainWindow::cm_show_all_tips ()
{
  config_set (cfg_tip_window_hidden, "");
  config_finalize ();
}

void
MainWindow::cm_help_about ()
{
  HelpAboutDialog help_about_dialog (this);
  help_about_dialog.exec ();
}

void
MainWindow::cm_help_about_qt ()
{
  QApplication::aboutQt ();
}

lay::Action &
MainWindow::action_for_slot (const char *slot)
{
  std::map<std::string, lay::Action>::iterator a = m_actions_for_slot.find (std::string (slot));
  if (a != m_actions_for_slot.end ()) {
    return a->second;
  } else {
    Action a = Action::create_free_action (this);
    gtf::action_connect (a.qaction (), SIGNAL (triggered ()), this, slot);
    return m_actions_for_slot.insert (std::make_pair (std::string (slot), a)).first->second;
  }
}

lay::Action *
MainWindow::create_config_action (const std::string &title, const std::string &cname, const std::string &cvalue)
{
  lay::ConfigureAction *ca = new lay::ConfigureAction(this, title, cname, cvalue);
  m_ca_collection.push_back (ca);
  return ca;
}

lay::Action *
MainWindow::create_config_action (const std::string &cname, const std::string &cvalue)
{
  lay::ConfigureAction *ca = new lay::ConfigureAction(this, std::string (), cname, cvalue);
  m_ca_collection.push_back (ca);
  return ca;
}

void
MainWindow::register_config_action (const std::string &name, lay::ConfigureAction *action)
{
  std::map<std::string, std::vector<lay::ConfigureAction *> >::iterator ca = m_configuration_actions.insert (std::make_pair (name, std::vector<lay::ConfigureAction *> ())).first;
  for (std::vector<lay::ConfigureAction *>::iterator a = ca->second.begin (); a != ca->second.end (); ++a) {
    if (*a == action) {
      return; // already registered
    }
  }

  ca->second.push_back (action);
}

void
MainWindow::unregister_config_action (const std::string &name, lay::ConfigureAction *action)
{
  std::map<std::string, std::vector<lay::ConfigureAction *> >::iterator ca = m_configuration_actions.find (name);
  if (ca != m_configuration_actions.end ()) {
    for (std::vector<lay::ConfigureAction *>::iterator a = ca->second.begin (); a != ca->second.end (); ++a) {
      if (*a == action) {
        ca->second.erase (a);
        return;
      }
    }
  }
}

void
MainWindow::menu_activated (const std::string &symbol)
{
  //  TODO: this can be part of the Plugin scheme, but the plugin root has no idea which is the active
  //  view.
  if (current_view ()) {
    current_view ()->menu_activated (symbol);
  } else {
    throw tl::Exception (tl::to_string (QObject::tr ("No view is active")));
  }
}

void
MainWindow::menu_changed ()
{
  //  delay actual rebuilding of the menu to collect multiple change events.
  dm_do_update_menu ();
}

void
MainWindow::do_update_menu ()
{
  mp_menu->build (menuBar (), mp_tool_bar);
}

void
MainWindow::cm_cell_user_properties ()
{
  call_on_current_view (&lay::LayoutView::cm_cell_user_properties, tl::to_string (QObject::tr ("edit cell's user properties")));
}

void
MainWindow::cm_cell_delete ()
{
  BEGIN_PROTECTED

  if (current_view ()) {
    current_view ()->cm_cell_delete ();
  }

  END_PROTECTED
}

void
MainWindow::cm_cell_replace ()
{
  BEGIN_PROTECTED

  if (current_view ()) {
    current_view ()->cm_cell_replace ();
  }

  END_PROTECTED
}

void
MainWindow::cm_cell_rename ()
{
  BEGIN_PROTECTED

  if (current_view ()) {
    current_view ()->cm_cell_rename ();
  }

  END_PROTECTED
}

void
MainWindow::cm_cell_flatten ()
{
  BEGIN_PROTECTED

  if (current_view ()) {
    current_view ()->cm_cell_flatten ();
  }

  END_PROTECTED
}

void
MainWindow::cm_cell_select ()
{
  BEGIN_PROTECTED

  if (current_view ()) {
    current_view ()->cm_cell_select ();
  }

  END_PROTECTED
}

void
MainWindow::cm_cell_hide ()
{
  BEGIN_PROTECTED

  if (current_view ()) {
    current_view ()->cm_cell_hide ();
  }

  END_PROTECTED
}

void
MainWindow::cm_cell_show ()
{
  BEGIN_PROTECTED

  if (current_view ()) {
    current_view ()->cm_cell_show ();
  }

  END_PROTECTED
}

void
MainWindow::cm_cell_show_all ()
{
  BEGIN_PROTECTED

  if (current_view ()) {
    current_view ()->cm_cell_show_all ();
  }

  END_PROTECTED
}

void
MainWindow::cm_lv_select_all ()
{
  BEGIN_PROTECTED

  if (current_view ()) {
    current_view ()->cm_select_all ();
  }

  END_PROTECTED
}

void
MainWindow::cm_lv_new_tab ()
{
  BEGIN_PROTECTED

  if (current_view ()) {
    current_view ()->cm_new_tab ();
  }

  END_PROTECTED
}

void
MainWindow::cm_lv_rename_tab ()
{
  BEGIN_PROTECTED

  if (current_view ()) {
    current_view ()->cm_rename_tab ();
  }

  END_PROTECTED
}

void
MainWindow::cm_lv_remove_tab ()
{
  BEGIN_PROTECTED

  if (current_view ()) {
    current_view ()->cm_remove_tab ();
  }

  END_PROTECTED
}

void
MainWindow::cm_lv_make_invalid ()
{
  BEGIN_PROTECTED

  if (current_view ()) {
    current_view ()->cm_make_invalid ();
  }

  END_PROTECTED
}

void
MainWindow::cm_lv_make_valid ()
{
  BEGIN_PROTECTED

  if (current_view ()) {
    current_view ()->cm_make_valid ();
  }

  END_PROTECTED
}

void
MainWindow::cm_lv_hide_all ()
{
  BEGIN_PROTECTED

  if (current_view ()) {
    current_view ()->cm_hide_all ();
  }

  END_PROTECTED
}

void
MainWindow::cm_lv_hide ()
{
  BEGIN_PROTECTED

  if (current_view ()) {
    current_view ()->cm_hide ();
  }

  END_PROTECTED
}

void
MainWindow::cm_lv_show_only ()
{
  BEGIN_PROTECTED

  if (current_view ()) {
    current_view ()->cm_show_only ();
  }

  END_PROTECTED
}

void
MainWindow::cm_lv_show_all ()
{
  BEGIN_PROTECTED

  if (current_view ()) {
    current_view ()->cm_show_all ();
  }

  END_PROTECTED
}

void
MainWindow::cm_lv_show ()
{
  BEGIN_PROTECTED

  if (current_view ()) {
    current_view ()->cm_show ();
  }

  END_PROTECTED
}

void
MainWindow::cm_lv_rename ()
{
  BEGIN_PROTECTED

  if (current_view ()) {
    current_view ()->cm_rename ();
  }

  END_PROTECTED
}

void
MainWindow::cm_lv_delete ()
{
  BEGIN_PROTECTED

  if (current_view ()) {
    current_view ()->cm_delete ();
  }

  END_PROTECTED
}

void
MainWindow::cm_lv_insert ()
{
  BEGIN_PROTECTED

  if (current_view ()) {
    current_view ()->cm_insert ();
  }

  END_PROTECTED
}

void
MainWindow::cm_lv_group ()
{
  BEGIN_PROTECTED

  if (current_view ()) {
    current_view ()->cm_group ();
  }

  END_PROTECTED
}

void
MainWindow::cm_lv_ungroup ()
{
  BEGIN_PROTECTED

  if (current_view ()) {
    current_view ()->cm_ungroup ();
  }

  END_PROTECTED
}

void
MainWindow::cm_lv_source ()
{
  BEGIN_PROTECTED

  if (current_view ()) {
    current_view ()->cm_source ();
  }

  END_PROTECTED
}

void
MainWindow::cm_lv_sort_by_name ()
{
  BEGIN_PROTECTED

  if (current_view ()) {
    current_view ()->cm_sort_by_name ();
  }

  END_PROTECTED
}

void
MainWindow::cm_lv_sort_by_ild ()
{
  BEGIN_PROTECTED

  if (current_view ()) {
    current_view ()->cm_sort_by_ild ();
  }

  END_PROTECTED
}

void
MainWindow::cm_lv_sort_by_idl ()
{
  BEGIN_PROTECTED

  if (current_view ()) {
    current_view ()->cm_sort_by_idl ();
  }

  END_PROTECTED
}

void
MainWindow::cm_lv_sort_by_ldi ()
{
  BEGIN_PROTECTED

  if (current_view ()) {
    current_view ()->cm_sort_by_ldi ();
  }

  END_PROTECTED
}

void
MainWindow::cm_lv_sort_by_dli ()
{
  BEGIN_PROTECTED

  if (current_view ()) {
    current_view ()->cm_sort_by_dli ();
  }

  END_PROTECTED
}

void
MainWindow::cm_lv_regroup_by_index ()
{
  BEGIN_PROTECTED

  if (current_view ()) {
    current_view ()->cm_regroup_by_index ();
  }

  END_PROTECTED
}

void
MainWindow::cm_lv_regroup_by_datatype ()
{
  BEGIN_PROTECTED

  if (current_view ()) {
    current_view ()->cm_regroup_by_datatype ();
  }

  END_PROTECTED
}

void
MainWindow::cm_lv_regroup_by_layer ()
{
  BEGIN_PROTECTED

  if (current_view ()) {
    current_view ()->cm_regroup_by_layer ();
  }

  END_PROTECTED
}

void
MainWindow::cm_lv_regroup_flatten ()
{
  BEGIN_PROTECTED

  if (current_view ()) {
    current_view ()->cm_regroup_flatten ();
  }

  END_PROTECTED
}

void
MainWindow::cm_lv_expand_all ()
{
  BEGIN_PROTECTED

  if (current_view ()) {
    current_view ()->cm_expand_all ();
  }

  END_PROTECTED
}

void
MainWindow::cm_lv_add_missing ()
{
  BEGIN_PROTECTED

  if (current_view ()) {
    current_view ()->cm_add_missing ();
  }

  END_PROTECTED
}

void
MainWindow::cm_lv_remove_unused ()
{
  BEGIN_PROTECTED

  if (current_view ()) {
    current_view ()->cm_remove_unused ();
  }

  END_PROTECTED
}

void
MainWindow::dragEnterEvent(QDragEnterEvent *event)
{
  if (event->mimeData () && event->mimeData ()->hasUrls () && event->mimeData ()->urls ().size () >= 1) {
    event->acceptProposedAction ();
  }
}

void
MainWindow::dropEvent(QDropEvent *event)
{
  BEGIN_PROTECTED

  if (event->mimeData () && event->mimeData ()->hasUrls ()) {

    QList<QUrl> urls = event->mimeData ()->urls ();
    for (QList<QUrl>::const_iterator url = urls.begin (); url != urls.end (); ++url) {

      QUrl eff_url (*url);

      QString path;
      if (eff_url.scheme () == QString::fromUtf8 ("file")) {
        path = url->toLocalFile ();

#if defined(__APPLE__) && (QT_VERSION < 0x050401)
        //----------------------------------------------------------------------------------------
        // By Kazunari Sekigawa (November 12, 2015)
        //
        // [Issue]
        //   When drag & dropping a GDS2/OASIS file from Finder, an error like below flags on:
        //     Unable to open file: /.file/id=6571367.1783076 (errno=20)
        //   http://klayout.de/forum/comments.php?DiscussionID=733&page=1#Item_0
        //
        //   Such a URL is called "File Reference URL" in OSX and iOS terminology.
        //   This has to be converted back to an ordinary full path.
        //   But due to a bug in Qt-4.8.x, this conversion fails.
        //
        // [Refs for workaround]
        //   https://bugreports.qt.io/browse/QTBUG-40449
        //   Sub: OS X Yosemite drag and drop file QUrl in this format: "file:///.file/id=......"
        //----------------------------------------------------------------------------------------
        // By Kazunari Sekigawa (December 12, 2017)
        //
        // This bug has been fixed in Qt 5.4.1.
        // When KLayout 0.25 is built with Qt 5.8.0 or later, this workaround is not required.
        //----------------------------------------------------------------------------------------
        QString keystring = QString::fromUtf8("/.file/id=");

        if ( path.startsWith(keystring) ) {
          CFStringRef relCFStringRef = CFStringCreateWithCString(
                                          kCFAllocatorDefault,
                                          path.toUtf8().constData(),
                                          kCFStringEncodingUTF8
                                        );
          CFURLRef relCFURL = CFURLCreateWithFileSystemPath(
                                          kCFAllocatorDefault,
                                          relCFStringRef,
                                          kCFURLPOSIXPathStyle,
                                          false // isDirectory
                                        );
          CFErrorRef error  = 0;
          CFURLRef absCFURL = CFURLCreateFilePathURL(
                                          kCFAllocatorDefault,
                                          relCFURL,
                                          &error
                                        );
          if ( !error ) {
            static const CFIndex maxAbsPathCStrBufLen = 4096;
            char absPathCStr[maxAbsPathCStrBufLen];
            if ( CFURLGetFileSystemRepresentation(
                    absCFURL,
                    true, // resolveAgainstBase
                    reinterpret_cast<UInt8 *>( &absPathCStr[0] ),
                    maxAbsPathCStrBufLen
                  )
                ) {
              path = QString::fromUtf8( absPathCStr );
            }
          }
          CFRelease( absCFURL );
          CFRelease( relCFURL );
          CFRelease( relCFStringRef );
        }

        eff_url = QUrl::fromLocalFile (path);
#endif

      } else if (eff_url.scheme () == QString::fromUtf8 ("http") || eff_url.scheme () == QString::fromUtf8 ("https")) {
        path = eff_url.toString ();
      } else {
        //  other schemes are not supported currently.
        continue;
      }

      //  Let the plugins decide if they accept the drop

      for (tl::Registrar<lay::PluginDeclaration>::iterator cls = tl::Registrar<lay::PluginDeclaration>::begin (); cls != tl::Registrar<lay::PluginDeclaration>::end (); ++cls) {
        lay::PluginDeclaration *pd = const_cast<lay::PluginDeclaration *> (&*cls);
        if (pd->accepts_drop (tl::to_string (eff_url.toString ()))) {
          pd->drop_url (tl::to_string (eff_url.toString ()));
          return;
        }
      }

      if (current_view () && current_view ()->accepts_drop (tl::to_string (eff_url.toString ()))) {
        current_view ()->drop_url (tl::to_string (eff_url.toString ()));
        return;
      }

      //  Now try the built-in ones

      QFileInfo file_info (eff_url.path ());
      QString suffix = file_info.suffix ().toLower ();

      if (suffix == QString::fromUtf8 ("lyp")) {

        load_layer_properties (tl::to_string (path), false /*current view only*/, false /*don't add a default*/);

      } else if (suffix == QString::fromUtf8 ("lys")) {

        restore_session (tl::to_string (path));

      } else if (suffix == QString::fromUtf8 ("lyb")) {

        if (current_view ()) {
          BookmarkList bookmarks;
          bookmarks.load (tl::to_string (path));
          current_view ()->bookmarks (bookmarks);
        }

      } else {

        OpenLayoutModeDialog open_mode_dialog (this);
        if (views () == 0 || open_mode_dialog.exec_dialog (m_open_mode)) {

          if (m_open_mode == 0) {

            std::string df_list;
            int dirty_layouts = dirty_files (df_list);

            bool can_open = true;
            if (dirty_layouts != 0) {

              QMessageBox mbox (this);
              mbox.setText (tl::to_qstring (tl::to_string (QObject::tr ("The following layouts need saving:\n\n")) + df_list + "\n\nPress 'Close Without Saving' to open the layout and discard changes."));
              mbox.setWindowTitle (QObject::tr ("Save Needed"));
              mbox.setIcon (QMessageBox::Warning);
              QAbstractButton *yes_button = mbox.addButton (QObject::tr ("Close Without Saving"), QMessageBox::YesRole);
              mbox.addButton (QMessageBox::Cancel);

              mbox.exec ();

              can_open = (mbox.clickedButton() == yes_button);

            }

            if (! can_open) {
              return;
            }

          }

          load_layout (tl::to_string (path), m_initial_technology, m_open_mode);

          add_mru (tl::to_string (path), m_initial_technology);

        }

      }

    }

  }

  END_PROTECTED
}

void
MainWindow::plugin_registered (lay::PluginDeclaration *cls)
{
  //  store current state in configuration
  save_state_to_config ();

  cls->init_menu ();

  //  recreate all plugins
  for (std::vector <lay::LayoutView *>::iterator vp = mp_views.begin (); vp != mp_views.end (); ++vp) {
    (*vp)->create_plugins (this);
  }

  //  re-establish the configuration
  config_setup ();
}

void
MainWindow::plugin_removed (lay::PluginDeclaration *cls)
{
  cls->remove_menu_items ();

  //  recreate all plugins except the one that got removed
  for (std::vector <lay::LayoutView *>::iterator vp = mp_views.begin (); vp != mp_views.end (); ++vp) {
    (*vp)->create_plugins (this, cls);
  }

  //  re-establish the configuration
  config_setup ();
}

// ------------------------------------------------------------
//  Implementation of the "help about" dialog

HelpAboutDialog::HelpAboutDialog (QWidget *parent)
  : QDialog (parent)
{
  mp_ui = new Ui::HelpAboutDialog ();
  mp_ui->setupUi (this);

  std::vector<std::string> build_options;
  if (lay::ApplicationBase::instance ()->ruby_interpreter ().available ()) {
    build_options.push_back (tl::to_string (tr ("Ruby interpreter ")) + lay::ApplicationBase::instance ()->ruby_interpreter ().version ());
  }
  if (lay::ApplicationBase::instance ()->python_interpreter ().available ()) {
    build_options.push_back (tl::to_string (tr ("Python interpreter ")) + lay::ApplicationBase::instance ()->python_interpreter ().version ());
  }
#if defined(HAVE_QTBINDINGS)
  build_options.push_back (tl::to_string (tr ("Qt bindings for scripts")));
#endif
#if defined(HAVE_64BIT_COORD)
  build_options.push_back (tl::to_string (tr ("Wide coordinates (64 bit)")));
#endif

  std::string s;

  s = "<html><body>";

  s += "<h1>";
  s += escape_xml (std::string (lay::Version::name ()) + " " + lay::Version::version ());
  s += "</h1>";

  std::vector<std::string> about_paras = tl::split (lay::Version::about_text (), "\n\n");
  for (std::vector<std::string>::const_iterator p = about_paras.begin (); p != about_paras.end (); ++p) {
    s += std::string ("<p>") + escape_xml (*p) + "</p>";
  }

  if (! build_options.empty ()) {
    s += "<p>";
    s += "<h4>";
    s += escape_xml (tl::to_string (QObject::tr ("Build options:")));
    s += "</h4><ul>";
    for (std::vector<std::string>::const_iterator bo = build_options.begin (); bo != build_options.end (); ++bo) {
      s += "<li>";
      s += escape_xml (*bo);
      s += "</li>";
    }
    s += "</ul>";
  }

  if (! lay::ApplicationBase::instance ()->native_plugins ().empty ()) {
    s += "<p>";
    s += "<h4>";
    s += escape_xml (tl::to_string (QObject::tr ("Binary extensions:")));
    s += "</h4><ul>";
    for (std::vector<lay::PluginDescriptor>::const_iterator pd = lay::ApplicationBase::instance ()->native_plugins ().begin (); pd != lay::ApplicationBase::instance ()->native_plugins ().end (); ++pd) {
      s += "<li>";
      if (! pd->description.empty ()) {
        s += escape_xml (pd->description);
      } else {
        s += escape_xml (pd->path);
      }
      if (! pd->version.empty ()) {
        s += " (" + escape_xml (pd->version) + ")";
      }
      s += "</li>";
    }
    s += "</ul>";
  }

  s += "</body></html>";

  std::string t = tl::to_string (QObject::tr ("About ")) + lay::Version::name ();

  setWindowTitle (tl::to_qstring (t));

  mp_ui->main->setWordWrap (true);
  mp_ui->main->setText (tl::to_qstring (s));
}

HelpAboutDialog::~HelpAboutDialog ()
{
  delete mp_ui;
  mp_ui = 0;
}

} // namespace lay
<|MERGE_RESOLUTION|>--- conflicted
+++ resolved
@@ -1293,15 +1293,9 @@
   }
 
   //  TODO: later, each view may get it's own editable flag
-<<<<<<< HEAD
-  if (lay::Application::instance () && !lay::Application::instance ()->is_editable ()) {
-    TipDialog td (this,
-                  tl::to_string (QObject::tr ("KLayout has been started in viewer mode. In this mode, editor functions are not available.\n\nTo enable these functions, start KLayout in editor mode by using the \"-e\" command line switch or select it as the default mode in the setup dialog. Choose \"Setup\" in the \"File\" menu and check \"Use editing mode by default\" on the \"Editing Mode\" page in the \"Application\" section.")),
-=======
   if (lay::ApplicationBase::instance () && !lay::ApplicationBase::instance ()->is_editable ()) {
     TipDialog td (this, 
                   tl::to_string (QObject::tr ("KLayout has been started in viewer mode. In this mode, editor functions are not available.\n\nTo enable these functions, start KLayout in editor mode by using the \"-e\" command line switch or select it as the default mode in the setup dialog. Choose \"Setup\" in the \"File\" menu and check \"Use editing mode by default\" on the \"Editing Mode\" page in the \"Application\" section.")), 
->>>>>>> ffb56335
                   "editor-mode");
     if (td.exec_dialog ()) {
       //  Don't bother the user with more dialogs.
@@ -1335,13 +1329,8 @@
 
   edt::combine_mode_type cm = edt::CM_Add;
   config_get (edt::cfg_edit_combine_mode, cm, edt::CMConverter ());
-<<<<<<< HEAD
-  if (lay::Application::instance ()->is_editable () && cm != edt::CM_Add) {
-    lay::TipDialog td (QApplication::activeWindow (),
-=======
   if (lay::ApplicationBase::instance ()->is_editable () && cm != edt::CM_Add) {
     lay::TipDialog td (QApplication::activeWindow (), 
->>>>>>> ffb56335
                   tl::to_string (QObject::tr ("The background combination mode of the shape editor is set to some other mode than 'Add'.\n"
                                               "This can be confusing, because a shape may not be drawn as expected.\n\nTo switch back to normal mode, choose 'Add' for the background combination mode in the toolbar.")),
                   "has-non-add-edit-combine-mode");
