--- conflicted
+++ resolved
@@ -200,11 +200,7 @@
 
   tl::SelfTimer timer (tl::verbosity () >= 21, "Initializing Python");
 
-<<<<<<< HEAD
   std::string app_path = tl::get_app_path ();
-=======
-  std::string app_path = tl::get_exe_file ();
->>>>>>> b1d8234b
 
   //  If set, use $KLAYOUT_PYTHONPATH to initialize the path.
   //  Otherwise there may be some conflict between external installations and KLayout.
